--- conflicted
+++ resolved
@@ -120,13 +120,8 @@
     'Coda 2': [APP_SUPPORT + 'Coda 2',
                PREFERENCES + 'com.panic.Coda2.plist'],
 
-<<<<<<< HEAD
     'Curl': ['.netrc'],
 
-=======
-    'Dotcloud': ['.dotcloud_cli'],
-    
->>>>>>> 0216ecd8
     'Droplr': [PREFERENCES + 'com.droplr.droplr-mac.plist'],
 
     'Emacs': ['.emacs',
@@ -135,8 +130,6 @@
     'ExpanDrive': [APP_SUPPORT + 'ExpanDrive'],
 
     'Fantastical': [PREFERENCES + 'com.flexibits.fantastical.plist'],
-
-    'FileZilla': ['.filezilla'],
 
     'Fish': ['.config/fish'],
 
@@ -165,13 +158,10 @@
 
     'iTerm2': [PREFERENCES + 'com.googlecode.iterm2.plist'],
 
-<<<<<<< HEAD
     'Irssi': ['.irssi'],
-    
-=======
+
     'Janus': ['.janus'],
 
->>>>>>> 0216ecd8
     'Keymo': [PREFERENCES + 'com.manytricks.Keymo.plist'],
 
     'KeyRemap4MacBook': [
@@ -314,9 +304,6 @@
     'Tmuxinator': ['.tmuxinator'],
 
     'Transmission': [PREFERENCES + 'org.m0k.transmission.plist'],
-
-    'Vagrant': ['.vagrant',
-                '.vagrant.d'],
 
     'Ventrilo': [PREFERENCES + 'Ventrilo'],
 
