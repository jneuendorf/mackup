--- conflicted
+++ resolved
@@ -134,7 +134,6 @@
 
     'Curl': ['.netrc'],
 
-<<<<<<< HEAD
     'Cyberduck': [APP_SUPPORT + 'Cyberduck',
                   PREFERENCES + 'ch.sudo.cyberduck.plist'],
 
@@ -142,8 +141,6 @@
              APP_SUPPORT + 'Dash/library.dash',
              PREFERENCES + 'com.kapeli.dash.plist'],
 
-=======
->>>>>>> 89022586
     'Divvy': [PREFERENCES + 'com.mizage.direct.Divvy.plist'],
 
     'Droplr': [PREFERENCES + 'com.droplr.droplr-mac.plist'],
@@ -231,9 +228,9 @@
         PREFERENCES + 'com.mouapp.Mou.LSSharedFileList.plist',
         APP_SUPPORT + 'Mou'],
 
-    'MPV':['.mpv/channels.conf',
-           '.mpv/config',
-           '.mpv/input.conf'],
+    'MPV': ['.mpv/channels.conf',
+            '.mpv/config',
+            '.mpv/input.conf'],
 
     'MercuryMover': [PREFERENCES + 'com.heliumfoot.MyWiAgent.plist'],
 
