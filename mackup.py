--- conflicted
+++ resolved
@@ -45,7 +45,7 @@
 
 # Applications supported
 # Format:
-# Application Name: List of files (absolute path from the user's home)
+# Application Name: List of files (relative path from the user's home)
 
 SUPPORTED_APPS = {
     'Adium': ['Library/Application Support/Adium 2.0',
@@ -157,14 +157,12 @@
 
     'Subversion': ['.subversion'],
 
-<<<<<<< HEAD
     'TextMate': ['Library/Application Support/TextMate',
                  'Library/Preferences/com.macromates.textmate.plist'],
 
+    'tmux': ['.tmux.conf'],
+
     'Ventrilo': ['Library/Preferences/Ventrilo'],
-=======
-    'tmux': ['.tmux.conf'],
->>>>>>> 7cbbf7ba
 
     'Vim': ['.gvimrc',
             '.vim',
