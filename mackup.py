#!/usr/bin/env python
"""
Keep you Mac application settings in sync

Copyright (C) 2013 Laurent Raufaste <http://glop.org/>

This program is free software: you can redistribute it and/or modify
it under the terms of the GNU General Public License as published by
the Free Software Foundation, either version 3 of the License, or
(at your option) any later version.

This program is distributed in the hope that it will be useful,
but WITHOUT ANY WARRANTY; without even the implied warranty of
MERCHANTABILITY or FITNESS FOR A PARTICULAR PURPOSE.  See the
GNU General Public License for more details.

You should have received a copy of the GNU General Public License
along with this program.  If not, see <http://www.gnu.org/licenses/>.
"""

###########
# Imports #
###########


import argparse
import base64
import os.path
import shutil
import stat
import subprocess
import sys
import tempfile


#######################
# Commonly used paths #
#######################

PREFERENCES = 'Library/Preferences/'
APP_SUPPORT = 'Library/Application Support/'

#################
# Configuration #
#################

# Applications supported
# Format:
# Application Name: List of files (relative path from the user's home)

SUPPORTED_APPS = {
    'Adium': [APP_SUPPORT + 'Adium 2.0',
              PREFERENCES + 'com.adiumX.adiumX.plist'],

    'AppCode 2': [APP_SUPPORT + 'appCode20',
                 PREFERENCES + 'appCode20'],

    'Bash': ['.bash_aliases',
             '.bash_logout',
             '.bashrc',
             '.profile',
             '.bash_profile',
             '.inputrc'],

    'Boto': ['.boto'],

    'Byobu': ['.byobu',
              '.byoburc',
              '.byoburc.tmux',
              '.byoburc.screen'],

    'ControlPlane': [PREFERENCES + 'com.dustinrue.ControlPlane.plist'],

    'Emacs': ['.emacs',
              '.emacs.d'],

    'ExpanDrive': [APP_SUPPORT + 'ExpanDrive'],

    'Fish': ['.config/fish'],

    'GeekTool': [
        PREFERENCES + 'org.tynsoe.GeekTool.plist',
        PREFERENCES + 'org.tynsoe.geeklet.file.plist',
        PREFERENCES + 'org.tynsoe.geeklet.image.plist',
        PREFERENCES + 'org.tynsoe.geeklet.shell.plist',
        PREFERENCES + 'org.tynsoe.geektool3.plist'],

    'Git': ['.gitconfig',
            '.gitignore_global'],

    'Git Hooks': ['.git_hooks'],

    'GnuPG': ['.gnupg'],

    'IntelliJIdea 12': [APP_SUPPORT + 'IntelliJIdea12',
                       PREFERENCES + 'IntelliJIdea12'],

    'iTerm2': [PREFERENCES + 'com.googlecode.iterm2.plist'],

    'Keymo': [PREFERENCES + 'com.manytricks.Keymo.plist'],

    'KeyRemap4MacBook': [
        PREFERENCES + 'org.pqrs.KeyRemap4MacBook.plist',
        PREFERENCES + 'org.pqrs.KeyRemap4MacBook.multitouchextension.plist',
        APP_SUPPORT + 'KeyRemap4MacBook/private.xml'],

    'LimeChat': [PREFERENCES + 'net.limechat.LimeChat-AppStore.plist'],

    'MacOSX': ['.MacOSX',
               'Library/ColorSync/Profiles'],

    'MacVim': [PREFERENCES + 'org.vim.MacVim.LSSharedFileList.plist',
               PREFERENCES + 'org.vim.MacVim.plist'],

    'Many Tricks Licenses': [APP_SUPPORT + 'Many Tricks/Licenses'],

    'Mercurial': ['.hgrc',
                  '.hgignore_global'],

    'MPV':['.mpv/channels.conf',
           '.mpv/config',
           '.mpv/input.conf'],

    'MercuryMover': [PREFERENCES + 'com.heliumfoot.MyWiAgent.plist'],

    'Nano': ['.nanorc'],

    'Oh My Zsh': ['.oh-my-zsh'],

    'PCKeyboardHack': [PREFERENCES + 'org.pqrs.PCKeyboardHack.plist'],

    'Pow': ['.powconfig',
            '.powenv',
            '.powrc'],

    'PyPI': ['.pypirc'],

    'Quicksilver': [PREFERENCES + 'com.blacktree.Quicksilver.plist',
                    APP_SUPPORT + 'Quicksilver'],

    'Rails': ['.railsrc'],

    'Ruby': ['.gemrc',
             '.irbrc'],

    'RubyMine 4': [APP_SUPPORT + 'RubyMine40',
                  PREFERENCES + 'RubyMine40'],

    'Ruby Version': ['.ruby-version'],

    'Pentadactyl': ['.pentadactyl',
                    '.pentadactylrc'],

    'S3cmd': ['.s3cfg'],

    'Screen': ['.screenrc'],

    'Sequel Pro': [APP_SUPPORT + 'Sequel Pro/Data'],

    'SHSH Blobs': ['.shsh'],

    'SizeUp': [PREFERENCES + 'com.irradiatedsoftware.SizeUp.plist',
               APP_SUPPORT + 'SizeUp/SizeUp.sizeuplicense'],

    'Slate': ['.slate',
              APP_SUPPORT + 'com.slate.Slate'],

    'SourceTree': [APP_SUPPORT + 'SourceTree/sourcetree.license',
                   APP_SUPPORT + 'SourceTree/browser.plist',
                   APP_SUPPORT + 'SourceTree/hgrc_sourcetree',
                   APP_SUPPORT + 'SourceTree/hostingservices.plist'],

    'SSH': ['.ssh'],

    'Sublime Text 2': [APP_SUPPORT + 'Sublime Text 2/Installed Packages',
                       APP_SUPPORT + 'Sublime Text 2/Packages',
                       APP_SUPPORT + 'Sublime Text 2/Pristine Packages'],

    'Sublime Text 3': [APP_SUPPORT + 'Sublime Text 3/Installed Packages',
                       APP_SUPPORT + 'Sublime Text 3/Packages'],

    'Subversion': ['.subversion'],

    'Teamocil': ['.teamocil'], 

    'TextMate': [APP_SUPPORT + 'TextMate',
                 PREFERENCES + 'com.macromates.textmate.plist'],

    'Tmux': ['.tmux.conf'],

<<<<<<< HEAD
    'Tmuxinator': ['.tmuxinator'], 
=======
    'Transmission': [APP_SUPPORT + 'Transmission',
                     PREFERENCES + 'org.m0k.transmission.plist'],
>>>>>>> c38c5c67

    'Ventrilo': [PREFERENCES + 'Ventrilo'],

    'Vim': ['.gvimrc',
            '.vim',
            '.vimrc'],

    'Vimperator': ['.vimperator',
                   '.vimperatorrc'],

    'Viscosity': [APP_SUPPORT + 'Viscosity',
                  PREFERENCES + 'com.viscosityvpn.Viscosity.plist'],

    'Witch': [PREFERENCES + 'com.manytricks.Witch.plist'],

    'X11': ['.Xresources',
            '.fonts'],

    'XEmacs': ['.xemacs'],

    'Zsh': ['.zshenv',
            '.zprofile',
            '.zshrc',
            '.zlogin',
            '.zlogout'],
}

#############
# Constants #
#############


# Current version
VERSION = '0.3.2'

# Mode used to backup files to Dropbox
BACKUP_MODE = 'backup'

# Mode used to restore files from Dropbox
RESTORE_MODE = 'restore'

# Mode used to remove Mackup and reset and config file
UNINSTALL_MODE = 'uninstall'


###########
# Classes #
###########


class ApplicationProfile(object):
    """Instantiate this class with application specific data"""

    def __init__(self, mackup, files):
        """
        Create an ApplicationProfile instance

        Args:
            mackup (Mackup)
            files (list)
        """
        assert isinstance(mackup, Mackup)
        assert isinstance(files, list)

        self.mackup = mackup
        self.files = files

    def backup(self):
        """
        Backup the application config files

        Algorithm:
            if exists home/file
              if home/file is a real file
                if exists mackup/file
                  are you sure ?
                  if sure
                    rm mackup/file
                    mv home/file mackup/file
                    link mackup/file home/file
                else
                  mv home/file mackup/file
                  link mackup/file home/file
        """

        # For each file used by the application
        for filename in self.files:
            # Get the full path of each file
            filepath = os.path.join(os.environ['HOME'], filename)
            mackup_filepath = os.path.join(self.mackup.mackup_folder, filename)

            # If the file exists and is not already a link pointing to Mackup
            if ((os.path.isfile(filepath) or os.path.isdir(filepath))
                and not (os.path.islink(filepath)
                         and (os.path.isfile(mackup_filepath)
                              or os.path.isdir(mackup_filepath))
                         and os.path.samefile(filepath, mackup_filepath))):

                print "Backing up {}...".format(filename)

                # Check if we already have a backup
                if os.path.exists(mackup_filepath):

                    # Name it right
                    if os.path.isfile(mackup_filepath):
                        file_type = 'file'
                    elif os.path.isdir(mackup_filepath):
                        file_type = 'folder'
                    elif os.path.islink(mackup_filepath):
                        file_type = 'link'
                    else:
                        raise ValueError("Unsupported file: {}"
                                         .format(mackup_filepath))

                    # Ask the user if he really want to replace it
                    if confirm("A {} named {} already exists in the backup."
                               "\nAre you sure that your want to replace it ?"
                               .format(file_type, mackup_filepath)):
                        # Delete the file in Mackup
                        delete(mackup_filepath)
                        # Copy the file
                        copy(filepath, mackup_filepath)
                        # Delete the file in the home
                        delete(filepath)
                        # Link the backuped file to its original place
                        link(mackup_filepath, filepath)
                else:
                    # Copy the file
                    copy(filepath, mackup_filepath)
                    # Delete the file in the home
                    delete(filepath)
                    # Link the backuped file to its original place
                    link(mackup_filepath, filepath)

    def restore(self):
        """
        Restore the application config files

        Algorithm:
            if exists mackup/file
              if exists home/file
                are you sure ?
                if sure
                  rm home/file
                  link mackup/file home/file
              else
                link mackup/file home/file
        """

        # For each file used by the application
        for filename in self.files:
            # Get the full path of each file
            mackup_filepath = os.path.join(self.mackup.mackup_folder, filename)
            home_filepath = os.path.join(os.environ['HOME'], filename)

            # If the file exists and is not already pointing to the mackup file
            if ((os.path.isfile(mackup_filepath)
                 or os.path.isdir(mackup_filepath))
                and not (os.path.islink(home_filepath)
                         and os.path.samefile(mackup_filepath,
                                              home_filepath))):

                print "Restoring {}...".format(filename)

                # Check if there is already a file in the home folder
                if os.path.exists(home_filepath):
                    # Name it right
                    if os.path.isfile(home_filepath):
                        file_type = 'file'
                    elif os.path.isdir(home_filepath):
                        file_type = 'folder'
                    elif os.path.islink(home_filepath):
                        file_type = 'link'
                    else:
                        raise ValueError("Unsupported file: {}"
                                         .format(mackup_filepath))

                    if confirm("You already have a {} named {} in your home."
                               "\nDo you want to replace it with your backup ?"
                               .format(file_type, filename)):
                        delete(home_filepath)
                        link(mackup_filepath, home_filepath)
                else:
                    link(mackup_filepath, home_filepath)


    def uninstall(self):
        """
        Uninstall Mackup.
        Restore any file where it was before the 1st Mackup backup.

        Algorithm:
            for each file in config
                if mackup/file exists
                    if home/file exists
                        delete home/file
                    copy mackup/file home/file
            delete the mackup folder
            print how to delete mackup
        """
        # For each file used by the application
        for filename in self.files:
            # Get the full path of each file
            mackup_filepath = os.path.join(self.mackup.mackup_folder, filename)
            home_filepath = os.path.join(os.environ['HOME'], filename)

            # If the mackup file exists
            if (os.path.isfile(mackup_filepath)
                or os.path.isdir(mackup_filepath)):

                # Check if there is a corresponding file in the home folder
                if os.path.exists(home_filepath):
                    # If there is, delete it as we are gonna copy the Dropbox
                    # one there
                    delete(home_filepath)

                    # Copy the Dropbox file to the home folder
                    copy(mackup_filepath, home_filepath)


class Mackup(object):
    """Main Mackup class"""

    def __init__(self):
        """Mackup Constructor"""
        try:
            self.dropbox_folder = get_dropbox_folder_location()
        except IOError:
            error(("Unable to find the Dropbox folder."
                   " If Dropbox is not installed and running, go for it on"
                   " <http://www.dropbox.com/>"))

        self.mackup_folder = self.dropbox_folder + '/Mackup'
        self.temp_folder = tempfile.mkdtemp(prefix="mackup_tmp_")

    def _check_for_usable_environment(self):
        """Check if the current env is usable and has everything's required"""

        # Do we have a home folder ?
        if not os.path.isdir(self.dropbox_folder):
            error(("Unable to find the Dropbox folder."
                   " If Dropbox is not installed and running, go for it on"
                   " <http://www.dropbox.com/>"))

    def check_for_usable_backup_env(self):
        """Check if the current env can be used to back up files"""
        self._check_for_usable_environment()
        self.create_mackup_home()

    def check_for_usable_restore_env(self):
        """Check if the current env can be used to restore files"""
        self._check_for_usable_environment()

        if not os.path.isdir(self.mackup_folder):
            error("Unable to find the Mackup folder: {}\n"
                  "You might want to backup some files or get your Dropbox"
                  " folder synced first."
                  .format(self.mackup_folder))

    def clean_temp_folder(self):
        """Delete the temp folder and files created while running"""
        shutil.rmtree(self.temp_folder)

    def create_mackup_home(self):
        """If the Mackup home folder does not exist, create it"""
        if not os.path.isdir(self.mackup_folder):
            if confirm("Mackup needs a folder to store your configuration "
                       " files\nDo you want to create it now ? <{}>"
                       .format(self.mackup_folder)):
                os.mkdir(self.mackup_folder)
            else:
                error("Mackup can't do anything without a home =(")


####################
# Useful functions #
####################


def confirm(question):
    """
    Ask the user if he really want something to happen

    Args:
        question(str): What can happen

    Returns:
        (boolean): Confirmed or not
    """
    while True:
        answer = raw_input(question + ' <Yes|No>')
        if answer == 'Yes':
            confirmed = True
            break
        if answer == 'No':
            confirmed = False
            break

    return confirmed


def delete(filepath):
    """
    Delete the given file, directory or link.
    Should support undelete later on.

    Args:
        filepath (str): Absolute full path to a file. e.g. /path/to/file
    """
    # Some files on OS X have ACLs, let's remove them recursively
    subprocess.call(['/bin/chmod', '-R', '-N', filepath])

    # Some files on OS X have custom flags, let's remove them recursively
    subprocess.call(['/usr/bin/chflags', '-R', 'nouchg', filepath])

    # Finally remove the files and folders
    if os.path.isfile(filepath) or os.path.islink(filepath):
        os.remove(filepath)
    elif os.path.isdir(filepath):
        shutil.rmtree(filepath)


def copy(src, dst):
    """
    Copy a file or a folder (recursively) from src to dst.
    For simplicity sake, both src and dst must be absolute path and must
    include the filename of the file or folder.
    Also do not include any trailing slash.

    e.g. copy('/path/to/src_file', '/path/to/dst_file')
    or copy('/path/to/src_folder', '/path/to/dst_folder')

    But not: copy('/path/to/src_file', 'path/to/')
    or copy('/path/to/src_folder/', '/path/to/dst_folder')

    Args:
        src (str): Source file or folder
        dst (str): Destination file or folder
    """
    assert isinstance(src, str)
    assert os.path.exists(src)
    assert isinstance(dst, str)

    # Create the path to the dst file if it does not exists
    abs_path = os.path.dirname(os.path.abspath(dst))
    if not os.path.isdir(abs_path):
        os.makedirs(abs_path)

    # We need to copy a single file
    if os.path.isfile(src):
        # Copy the src file to dst
        shutil.copy(src, dst)

    # We need to copy a whole folder
    elif os.path.isdir(src):
        shutil.copytree(src, dst)

    # What the heck is this ?
    else:
        raise ValueError("Unsupported file: {}".format(src))

    # Set the good mode to the file or folder recursively
    chmod(dst)


def link(target, link):
    """
    Create a link to a target file or a folder.
    For simplicity sake, both target and link must be absolute path and must
    include the filename of the file or folder.
    Also do not include any trailing slash.

    e.g. link('/path/to/file', '/path/to/link')

    But not: link('/path/to/file', 'path/to/')
    or link('/path/to/folder/', '/path/to/link')

    Args:
        target (str): file or folder the link will point to
        link (str): Link to create
    """
    assert isinstance(target, str)
    assert os.path.exists(target)
    assert isinstance(link, str)

    # Create the path to the link if it does not exists
    abs_path = os.path.dirname(os.path.abspath(link))
    if not os.path.isdir(abs_path):
        os.makedirs(abs_path)

    # Make sure the file or folder recursively has the good mode
    chmod(target)

    # Create the link to target
    os.symlink(target, link)


def chmod(target):
    """
    Recursively set the chmod for files to 0600 and 0700 for folders.
    It's ok unless we need something more specific.

    Args:
        target (str): Root file or folder
    """
    assert isinstance(target, str)
    assert os.path.exists(target)

    file_mode = stat.S_IRUSR | stat.S_IWUSR
    folder_mode = stat.S_IRUSR | stat.S_IWUSR | stat.S_IXUSR

    # Remove the immutable flag recursively if there is one
    subprocess.call(['/usr/bin/chflags', '-R', 'nouchg', target])

    if os.path.isfile(target):
        os.chmod(target, file_mode)

    elif os.path.isdir(target):
        # chmod the root item
        os.chmod(target, folder_mode)

        # chmod recursively in the folder it it's one
        for root, dirs, files in os.walk(target):
            for cur_dir in dirs:
                os.chmod(os.path.join(root, cur_dir), folder_mode)
            for cur_file in files:
                os.chmod(os.path.join(root, cur_file), file_mode)

    else:
        raise ValueError("Unsupported file type: {}".format(target))


def error(message):
    """
    Throw an error with the given message and immediatly quit.

    Args:
        message(str): The message to display.
    """
    sys.exit("Error: {}".format(message))


def parse_cmdline_args():
    """
    Setup the engine that's gonna parse the command line arguments

    Returns:
        (argparse.Namespace)
    """

    # Format some epilog text
    epilog = "Supported applications: "
    epilog += ', '.join(sorted(SUPPORTED_APPS.iterkeys()))
    epilog += "\n\nMackup requires a fully synced Dropbox folder."

    # Setup the global parser
    parser = argparse.ArgumentParser(
        description=("Mackup {}\n"
                     "Keep you application settings in sync.\n"
                     "Copyright (C) 2013 Laurent Raufaste <http://glop.org/>\n"
                     .format(VERSION)),
        epilog=epilog,
        formatter_class=argparse.RawDescriptionHelpFormatter)

    # Add the required arg
    parser.add_argument("mode",
                        choices=[BACKUP_MODE, RESTORE_MODE, UNINSTALL_MODE],
                        help=("Backup will sync your conf files to Dropbox,"
                              " use this the 1st time you use Mackup.\n"
                              "Restore will link the conf files already in"
                              " Dropbox on your system, use it on any new"
                              " system you use.\n"
                              "Uninstall will reset everything as it was"
                              " before using Mackup."))

    # Parse the command line and return the parsed options
    return parser.parse_args()


def get_dropbox_folder_location():
    """
    Try to locate the Dropbox folder

    Returns:
        (str) Full path to the current Dropbox folder
    """
    host_db_path = os.environ['HOME'] + '/.dropbox/host.db'
    with open(host_db_path, 'r') as f:
        data = f.read().split()
    dropbox_home = base64.b64decode(data[1])

    return dropbox_home


################
# Main Program #
################


def main():
    """Main function"""

    # Get the command line arg
    args = parse_cmdline_args()

    mackup = Mackup()

    if args.mode == BACKUP_MODE:
        # Check the env where the command is being run
        mackup.check_for_usable_backup_env()

        for app_name in SUPPORTED_APPS:
            app = ApplicationProfile(mackup, SUPPORTED_APPS[app_name])
            app.backup()

    elif args.mode == RESTORE_MODE:
        # Check the env where the command is being run
        mackup.check_for_usable_restore_env()

        for app_name in SUPPORTED_APPS:
            app = ApplicationProfile(mackup, SUPPORTED_APPS[app_name])
            app.restore()

    elif args.mode == UNINSTALL_MODE:
        # Check the env where the command is being run
        mackup.check_for_usable_restore_env()

        if confirm("You are going to uninstall Mackup.\n"
                   "Every configuration file, setting and dotfile managed"
                   " by Mackup will be unlinked and moved back to their"
                   " original place, in your home folder.\n"
                   "Are you sure ?"):
            for app_name in SUPPORTED_APPS:
                app = ApplicationProfile(mackup, SUPPORTED_APPS[app_name])
                app.uninstall()

            # Delete the Mackup folder in Dropbox
            # Don't delete this as there might be other Macs that aren't
            # uninstalled yet
            # delete(mackup.mackup_folder)

            print ("\n"
                   "All your files have been put back into place. You can now"
                   " safely uninstall Mackup.\n"
                   "If you installed it by hand, you should only have to"
                   " launch this command:\n"
                   "\n"
                   "\tsudo rm {}\n"
                   "\n"
                   "Thanks for using Mackup !"
                   .format(os.path.abspath(__file__)))


    else:
        raise ValueError("Unsupported mode: {}".format(args.mode))

    # Delete the tmp folder
    mackup.clean_temp_folder()

if __name__ == "__main__":
    main()<|MERGE_RESOLUTION|>--- conflicted
+++ resolved
@@ -181,19 +181,17 @@
 
     'Subversion': ['.subversion'],
 
-    'Teamocil': ['.teamocil'], 
+    'Teamocil': ['.teamocil'],
 
     'TextMate': [APP_SUPPORT + 'TextMate',
                  PREFERENCES + 'com.macromates.textmate.plist'],
 
     'Tmux': ['.tmux.conf'],
 
-<<<<<<< HEAD
-    'Tmuxinator': ['.tmuxinator'], 
-=======
+    'Tmuxinator': ['.tmuxinator'],
+
     'Transmission': [APP_SUPPORT + 'Transmission',
                      PREFERENCES + 'org.m0k.transmission.plist'],
->>>>>>> c38c5c67
 
     'Ventrilo': [PREFERENCES + 'Ventrilo'],
 
