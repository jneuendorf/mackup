--- conflicted
+++ resolved
@@ -174,7 +174,7 @@
     'Fantastical': [PREFERENCES + 'com.flexibits.fantastical.plist'],
 
     'Feeds': [PREFERENCES + 'com.feedsapp.Feeds.plist'],
-    
+
     'Filezilla': ['.filezilla'],
 
     'Fish': ['.config/fish'],
@@ -231,14 +231,12 @@
 
     'LaTeXiT': [PREFERENCES + 'fr.chachatelier.pierre.LaTeXiT.plist'],
 
-<<<<<<< HEAD
     'LaunchBar': [PREFERENCES + 'at.obdev.LaunchBar.plist',
                   APP_SUPPORT + 'LaunchBar'],
-=======
+
     'Light Table': [APP_SUPPORT + 'LightTable/plugins',
                     APP_SUPPORT + 'LightTable/settings',
                     PREFERENCES + 'com.kodowa.LightTable.plist'],
->>>>>>> 814afb70
 
     'LimeChat': [PREFERENCES + 'net.limechat.LimeChat-AppStore.plist'],
 
