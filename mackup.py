#!/usr/bin/env python
"""
Keep you Mac application settings in sync

Copyright (C) 2013 Laurent Raufaste <http://glop.org/>

This program is free software: you can redistribute it and/or modify
it under the terms of the GNU General Public License as published by
the Free Software Foundation, either version 3 of the License, or
(at your option) any later version.

This program is distributed in the hope that it will be useful,
but WITHOUT ANY WARRANTY; without even the implied warranty of
MERCHANTABILITY or FITNESS FOR A PARTICULAR PURPOSE.  See the
GNU General Public License for more details.

You should have received a copy of the GNU General Public License
along with this program.  If not, see <http://www.gnu.org/licenses/>.
"""

###########
# Imports #
###########


import argparse
import base64
import os
import platform
import shutil
import stat
import subprocess
import sys
import tempfile

# Py3k compatible
try:
    import configparser
except ImportError:
    import ConfigParser as configparser


#######################
# Commonly used paths #
#######################

MACKUP_DB_PATH = 'Mackup'
PREFERENCES = 'Library/Preferences/'
APP_SUPPORT = 'Library/Application Support/'

#################
# Configuration #
#################

# Applications supported
# Format:
# Application Name: List of files (relative path from the user's home)

SUPPORTED_APPS = {
    'Ack': ['.ackrc'],

    'Adium': [APP_SUPPORT + 'Adium 2.0',
              PREFERENCES + 'com.adiumX.adiumX.plist'],

    'Adobe Lightroom': [
        APP_SUPPORT + 'Adobe/Lightroom/Develop Presets',
        APP_SUPPORT + 'Adobe/Lightroom/Export Actions',
        APP_SUPPORT + 'Adobe/Lightroom/Export Presets',
        APP_SUPPORT + 'Adobe/Lightroom/Filename Templates',
        APP_SUPPORT + 'Adobe/Lightroom/Filter Presets',
        APP_SUPPORT + 'Adobe/Lightroom/Import Presets',
        APP_SUPPORT + 'Adobe/Lightroom/Keyword Sets',
        APP_SUPPORT + 'Adobe/Lightroom/Label Sets',
        APP_SUPPORT + 'Adobe/Lightroom/Local Adjustment Presets',
        APP_SUPPORT + 'Adobe/Lightroom/Locations',
        APP_SUPPORT + 'Adobe/Lightroom/Metadata Presets',
        APP_SUPPORT + 'Adobe/Lightroom/Modules',
        APP_SUPPORT + 'Adobe/Lightroom/Plugins',
        APP_SUPPORT + 'Adobe/Lightroom/Watermarks'],

    'AppCode 2': [APP_SUPPORT + 'appCode20',
                  PREFERENCES + 'appCode20'],

    'Bartender': [PREFERENCES + 'com.surteesstudios.Bartender.plist'],

    'Bash': ['.bash_aliases',
             '.bash_logout',
             '.bashrc',
             '.profile',
             '.bash_profile',
             '.inputrc'],

    'Bash it': ['.bash_it'],

    'BetterSnapTool': [
        PREFERENCES + 'com.hegenberg.BetterSnapTool.plist',
        APP_SUPPORT + 'BetterSnapTool'],

    'BetterTouchTool': [
        PREFERENCES + 'com.hegenberg.BetterTouchTool.plist',
        APP_SUPPORT + 'BetterTouchTool'],

    'BibDesk': [PREFERENCES + 'edu.ucsd.cs.mmccrack.bibdesk.plist'],

    'Boto': ['.boto'],

    'Bundler': ['.bundler'],

    'Byobu': ['.byobu',
              '.byoburc',
              '.byoburc.tmux',
              '.byoburc.screen'],

    'Caffeine': [PREFERENCES + 'com.lightheadsw.Caffeine.plist'],

    'Chef': ['.chef'],

    'ClipMenu': [APP_SUPPORT + 'ClipMenu',
                 PREFERENCES + 'com.naotaka.ClipMenu.plist'],

    'CloudApp': [PREFERENCES + 'com.linebreak.CloudAppMacOSX.plist'],

    'Colloquy': [PREFERENCES + 'info.colloquy.plist',
                 APP_SUPPORT + 'Colloquy'],

    'Concentrate': [APP_SUPPORT + 'Concentrate/Concentrate.sqlite3'],

    'ControlPlane': [PREFERENCES + 'com.dustinrue.ControlPlane.plist'],

    'CoRD': [APP_SUPPORT + 'CoRD'],

    'Coda 2': [APP_SUPPORT + 'Coda 2',
               PREFERENCES + 'com.panic.Coda2.plist'],

    'Curl': ['.netrc'],

<<<<<<< HEAD
    'Cyberduck': [APP_SUPPORT + 'Cyberduck',
                  PREFERENCES + 'ch.sudo.cyberduck.plist'],

    'Dash': [APP_SUPPORT + 'Dash/DocSets',
             APP_SUPPORT + 'Dash/library.dash',
             PREFERENCES + 'com.kapeli.dash.plist'],

=======
>>>>>>> 18d1202a
    'Divvy': [PREFERENCES + 'com.mizage.direct.Divvy.plist'],

    'Droplr': [PREFERENCES + 'com.droplr.droplr-mac.plist'],

    'Emacs': ['.emacs',
              '.emacs.d'],

    'Ember': ['Library/Group Containers/P97H7FTHWN.com.realmacsoftware.ember'],

    'Exercism': ['.exercism'],

    'ExpanDrive': [APP_SUPPORT + 'ExpanDrive'],

    'Fantastical': [PREFERENCES + 'com.flexibits.fantastical.plist'],

    'Fish': ['.config/fish'],

    'Flux': [PREFERENCES + 'org.herf.Flux.plist'],

    'ForkLift 2': [PREFERENCES + 'com.binarynights.ForkLift2.plist'],

    'GeekTool': [
        PREFERENCES + 'org.tynsoe.GeekTool.plist',
        PREFERENCES + 'org.tynsoe.geeklet.file.plist',
        PREFERENCES + 'org.tynsoe.geeklet.image.plist',
        PREFERENCES + 'org.tynsoe.geeklet.shell.plist',
        PREFERENCES + 'org.tynsoe.geektool3.plist'],

    'Git': ['.gitconfig',
            '.gitignore_global'],

    'Gitbox': [PREFERENCES + 'com.oleganza.gitbox.plist'],

    'Git Hooks': ['.git_hooks'],

    'GnuPG': ['.gnupg'],

    'Heroku': ['.heroku/accounts', '.heroku/plugins'],

    'Htop': ['.htoprc'],

    'IntelliJIdea 12': [APP_SUPPORT + 'IntelliJIdea12',
                        PREFERENCES + 'IntelliJIdea12'],

    'iTerm2': [PREFERENCES + 'com.googlecode.iterm2.plist'],

    'Irssi': ['.irssi'],

    'Janus': ['.janus'],

    'Keymo': [PREFERENCES + 'com.manytricks.Keymo.plist'],

    'KeyRemap4MacBook': [
        PREFERENCES + 'org.pqrs.KeyRemap4MacBook.plist',
        PREFERENCES + 'org.pqrs.KeyRemap4MacBook.multitouchextension.plist',
        APP_SUPPORT + 'KeyRemap4MacBook/private.xml'],

    'LaTeXiT': [PREFERENCES + 'fr.chachatelier.pierre.LaTeXiT.plist'],

    'LimeChat': [PREFERENCES + 'net.limechat.LimeChat-AppStore.plist'],

    'Mackup': ['.mackup.cfg'],

    'Mailplane': [PREFERENCES + 'com.mailplaneapp.Mailplane.plist'],

    'MacOSX': ['.MacOSX',
               'Library/ColorSync/Profiles'],

    'MacVim': [PREFERENCES + 'org.vim.MacVim.LSSharedFileList.plist',
               PREFERENCES + 'org.vim.MacVim.plist'],

    'MenuMeters': [PREFERENCES + 'com.ragingmenace.MenuMeters.plist'],

    'Mercurial': ['.hgrc',
                  '.hgignore_global'],

    'Messages': ['Library/Messages'],

    'Moom': [
        PREFERENCES + 'com.manytricks.Moom.plist',
        APP_SUPPORT + 'Many Tricks'],

    'Mou': [
        PREFERENCES + 'com.mouapp.Mou.plist',
        PREFERENCES + 'com.mouapp.Mou.LSSharedFileList.plist',
        APP_SUPPORT + 'Mou'],

    'MPV': ['.mpv/channels.conf',
            '.mpv/config',
            '.mpv/input.conf'],

    'MercuryMover': [PREFERENCES + 'com.heliumfoot.MyWiAgent.plist'],

    'Nano': ['.nanorc'],

    'nvALT': [PREFERENCES + 'net.elasticthreads.nv.plist',
              APP_SUPPORT + 'Notational Velocity',
              APP_SUPPORT + 'Notational Data'],

    'Oh My Zsh': ['.oh-my-zsh'],

    'OmniFocus': [
        APP_SUPPORT + 'OmniFocus/Plug-Ins',
        APP_SUPPORT + 'OmniFocus/Themes'],

    'Pastebot': [
        PREFERENCES + 'com.tapbots.PastebotSync.plist',
        PREFERENCES + 'com.tapbots.PastebotSync.prefPane.plist',
        PREFERENCES + 'com.tapbots.PastebotSync.stats.plist'],

    'PCKeyboardHack': [PREFERENCES + 'org.pqrs.PCKeyboardHack.plist'],

    'Pear': ['.pearrc'],

    'PhpStorm 6': [APP_SUPPORT + 'WebIde60',
                   PREFERENCES + 'WebIde60',
                   PREFERENCES + 'com.jetbrains.PhpStorm.plist'],

    'pip': ['.pip/pip.cfg'],

    'PopClip': [
        PREFERENCES + 'com.pilotmoon.popclip.plist',
        APP_SUPPORT + 'PopClip'],

    'Pow': ['.powconfig',
            '.powenv',
            '.powrc'],

    'PyPI': ['.pypirc'],

    'Quicklook': ['Library/Quicklook'],

    'Quicksilver': [PREFERENCES + 'com.blacktree.Quicksilver.plist',
                    APP_SUPPORT + 'Quicksilver'],

    'Rails': ['.railsrc'],

    'Ruby': ['.gemrc',
             '.irbrc',
             '.gem',
             '.pryrc',
             '.aprc'],

    'RubyMine 4': [APP_SUPPORT + 'RubyMine40',
                   PREFERENCES + 'RubyMine40'],

    'RubyMine 5': [APP_SUPPORT + 'RubyMine50',
                   PREFERENCES + 'RubyMine50'],

    'Ruby Version': ['.ruby-version'],

    'Pentadactyl': ['.pentadactyl',
                    '.pentadactylrc'],

    'PokerStars': [PREFERENCES + 'com.pokerstars.user.ini',
                   PREFERENCES + 'com.pokerstars.PokerStars.plist'],

    'S3cmd': ['.s3cfg'],

    'Scenario': [PREFERENCES + 'com.lagente.scenario.plist',
                 'Library/Scenario'],

    'Scripts': ['Library/Scripts'],

    'Screen': ['.screenrc'],

    'SelfControl': [PREFERENCES + 'org.eyebeam.SelfControl.plist'],

    'Sequel Pro': [APP_SUPPORT + 'Sequel Pro/Data'],

    'Services': ['Library/Services'],

    'SHSH Blobs': ['.shsh'],

    'Shuttle': ['.shuttle.json'],

    'SizeUp': [PREFERENCES + 'com.irradiatedsoftware.SizeUp.plist',
               APP_SUPPORT + 'SizeUp/SizeUp.sizeuplicense'],

    'Skim': [PREFERENCES + 'net.sourceforge.skim-app.skim.plist'],

    'Skype': [APP_SUPPORT + 'Skype'],

    'Slate': ['.slate',
              APP_SUPPORT + 'com.slate.Slate'],

    'Slogger': ['Slogger'],

    'SourceTree': [APP_SUPPORT + 'SourceTree/sourcetree.license',
                   APP_SUPPORT + 'SourceTree/browser.plist',
                   APP_SUPPORT + 'SourceTree/hgrc_sourcetree',
                   APP_SUPPORT + 'SourceTree/hostingservices.plist'],

    'Spark': [APP_SUPPORT + 'Spark'],

    'Spectacle': [PREFERENCES + 'com.divisiblebyzero.Spectacle.plist'],

    'Spotify' : [PREFERENCES + 'com.spotify.client.plist'],

    'SSH': ['.ssh'],

    'Stata': [APP_SUPPORT + 'Stata',
              PREFERENCES + 'com.stata.stata12.plist',
              PREFERENCES + 'com.stata.stata13.plist'],

    'Sublime Text 2': [APP_SUPPORT + 'Sublime Text 2/Installed Packages',
                       APP_SUPPORT + 'Sublime Text 2/Packages',
                       APP_SUPPORT + 'Sublime Text 2/Pristine Packages'],

    'Sublime Text 3': [APP_SUPPORT + 'Sublime Text 3/Installed Packages',
                       APP_SUPPORT + 'Sublime Text 3/Packages'],

    'Subversion': ['.subversion'],

    'SuperDuper!': [APP_SUPPORT + 'SuperDuper!'],

    'Teamocil': ['.teamocil'],

    'TextMate': [APP_SUPPORT + 'TextMate',
                 PREFERENCES + 'com.macromates.textmate.plist'],

    'Tmux': ['.tmux.conf'],

    'Tmuxinator': ['.tmuxinator'],

    'Tower': [APP_SUPPORT + 'Tower',
              PREFERENCES + 'com.fournova.Tower.plist'],

    'Transmission': [PREFERENCES + 'org.m0k.transmission.plist'],

    'Transmit': [
        PREFERENCES + 'com.panic.Transmit.plist',
        APP_SUPPORT + 'Transmit/Metadata'
    ],

    'Twitterrific': [APP_SUPPORT + 'Twitterrific'],

    'Ventrilo': [PREFERENCES + 'Ventrilo'],

    'Vim': ['.gvimrc',
            '.gvimrc.before',
            '.gvimrc.after',
            '.vim',
            '.vimrc',
            '.vimrc.before',
            '.vimrc.after'],

    'Vimperator': ['.vimperator',
                   '.vimperatorrc'],

    'Viscosity': [APP_SUPPORT + 'Viscosity',
                  PREFERENCES + 'com.viscosityvpn.Viscosity.plist'],

    'Witch': [PREFERENCES + 'com.manytricks.Witch.plist'],

    'X11': ['.Xresources',
            '.fonts'],

    'Xcode': ['Library/Developer/Xcode/UserData/CodeSnippets',
              'Library/Developer/Xcode/UserData/FontAndColorThemes',
              'Library/Developer/Xcode/UserData/KeyBindings',
              'Library/Developer/Xcode/UserData/SearchScopes.xcsclist'],

    'XEmacs': ['.xemacs'],

    'Zsh': ['.zshenv',
            '.zprofile',
            '.zshrc',
            '.zlogin',
            '.zlogout'],
    }

#############
# Constants #
#############


# Current version
VERSION = '0.5.2'

# Mode used to backup files to Dropbox
BACKUP_MODE = 'backup'

# Mode used to restore files from Dropbox
RESTORE_MODE = 'restore'

# Mode used to remove Mackup and reset and config file
UNINSTALL_MODE = 'uninstall'

# Support platforms
PLATFORM_DARWIN = 'Darwin'
PLATFORM_LINUX = 'Linux'


###########
# Classes #
###########


class ApplicationProfile(object):
    """Instantiate this class with application specific data"""

    def __init__(self, mackup, files):
        """
        Create an ApplicationProfile instance

        Args:
            mackup (Mackup)
            files (list)
        """
        assert isinstance(mackup, Mackup)
        assert isinstance(files, list)

        self.mackup = mackup
        self.files = files

    def backup(self):
        """
        Backup the application config files

        Algorithm:
            if exists home/file
              if home/file is a real file
                if exists mackup/file
                  are you sure ?
                  if sure
                    rm mackup/file
                    mv home/file mackup/file
                    link mackup/file home/file
                else
                  mv home/file mackup/file
                  link mackup/file home/file
        """

        # For each file used by the application
        for filename in self.files:
            # Get the full path of each file
            filepath = os.path.join(os.environ['HOME'], filename)
            mackup_filepath = os.path.join(self.mackup.mackup_folder, filename)

            # If the file exists and is not already a link pointing to Mackup
            if ((os.path.isfile(filepath) or os.path.isdir(filepath))
                and not (os.path.islink(filepath)
                         and (os.path.isfile(mackup_filepath)
                              or os.path.isdir(mackup_filepath))
                         and os.path.samefile(filepath, mackup_filepath))):

                print "Backing up {}...".format(filename)

                # Check if we already have a backup
                if os.path.exists(mackup_filepath):

                    # Name it right
                    if os.path.isfile(mackup_filepath):
                        file_type = 'file'
                    elif os.path.isdir(mackup_filepath):
                        file_type = 'folder'
                    elif os.path.islink(mackup_filepath):
                        file_type = 'link'
                    else:
                        raise ValueError("Unsupported file: {}"
                                         .format(mackup_filepath))

                    # Ask the user if he really want to replace it
                    if confirm("A {} named {} already exists in the backup."
                               "\nAre you sure that your want to replace it ?"
                               .format(file_type, mackup_filepath)):
                        # Delete the file in Mackup
                        delete(mackup_filepath)
                        # Copy the file
                        copy(filepath, mackup_filepath)
                        # Delete the file in the home
                        delete(filepath)
                        # Link the backuped file to its original place
                        link(mackup_filepath, filepath)
                else:
                    # Copy the file
                    copy(filepath, mackup_filepath)
                    # Delete the file in the home
                    delete(filepath)
                    # Link the backuped file to its original place
                    link(mackup_filepath, filepath)

    def restore(self):
        """
        Restore the application config files

        Algorithm:
            if exists mackup/file
              if exists home/file
                are you sure ?
                if sure
                  rm home/file
                  link mackup/file home/file
              else
                link mackup/file home/file
        """

        # For each file used by the application
        for filename in self.files:
            # Get the full path of each file
            mackup_filepath = os.path.join(self.mackup.mackup_folder, filename)
            home_filepath = os.path.join(os.environ['HOME'], filename)

            # If the file exists and is not already pointing to the mackup file
            # and the folder makes sense on the current platform (Don't sync
            # any subfolder of ~/Library on GNU/Linux)
            if ((os.path.isfile(mackup_filepath)
                 or os.path.isdir(mackup_filepath))
                and not (os.path.islink(home_filepath)
                         and os.path.samefile(mackup_filepath,
                                              home_filepath))
                and can_file_be_synced_on_current_platform(filename)):

                print "Restoring {}...".format(filename)

                # Check if there is already a file in the home folder
                if os.path.exists(home_filepath):
                    # Name it right
                    if os.path.isfile(home_filepath):
                        file_type = 'file'
                    elif os.path.isdir(home_filepath):
                        file_type = 'folder'
                    elif os.path.islink(home_filepath):
                        file_type = 'link'
                    else:
                        raise ValueError("Unsupported file: {}"
                                         .format(mackup_filepath))

                    if confirm("You already have a {} named {} in your home."
                               "\nDo you want to replace it with your backup ?"
                               .format(file_type, filename)):
                        delete(home_filepath)
                        link(mackup_filepath, home_filepath)
                else:
                    link(mackup_filepath, home_filepath)

    def uninstall(self):
        """
        Uninstall Mackup.
        Restore any file where it was before the 1st Mackup backup.

        Algorithm:
            for each file in config
                if mackup/file exists
                    if home/file exists
                        delete home/file
                    copy mackup/file home/file
            delete the mackup folder
            print how to delete mackup
        """
        # For each file used by the application
        for filename in self.files:
            # Get the full path of each file
            mackup_filepath = os.path.join(self.mackup.mackup_folder, filename)
            home_filepath = os.path.join(os.environ['HOME'], filename)

            # If the mackup file exists
            if (os.path.isfile(mackup_filepath)
                or os.path.isdir(mackup_filepath)):

                # Check if there is a corresponding file in the home folder
                if os.path.exists(home_filepath):
                    # If there is, delete it as we are gonna copy the Dropbox
                    # one there
                    delete(home_filepath)

                    # Copy the Dropbox file to the home folder
                    copy(mackup_filepath, home_filepath)


class Mackup(object):
    """Main Mackup class"""

    def __init__(self):
        """Mackup Constructor"""
        try:
            self.dropbox_folder = get_dropbox_folder_location()
        except IOError:
            error(("Unable to find the Dropbox folder."
                   " If Dropbox is not installed and running, go for it on"
                   " <http://www.dropbox.com/>"))

        self.mackup_folder = os.path.join(self.dropbox_folder, MACKUP_DB_PATH)
        self.temp_folder = tempfile.mkdtemp(prefix="mackup_tmp_")

    def _check_for_usable_environment(self):
        """Check if the current env is usable and has everything's required"""

        # Do we have a home folder ?
        if not os.path.isdir(self.dropbox_folder):
            error(("Unable to find the Dropbox folder."
                   " If Dropbox is not installed and running, go for it on"
                   " <http://www.dropbox.com/>"))

        # Is Sublime Text running ?
        #if is_process_running('Sublime Text'):
        #    error(("Sublime Text is running. It is known to cause problems"
        #           " when Sublime Text is running while I backup or restore"
        #           " its configuration files. Please close Sublime Text and"
        #           " run me again."))

    def check_for_usable_backup_env(self):
        """Check if the current env can be used to back up files"""
        self._check_for_usable_environment()
        self.create_mackup_home()

    def check_for_usable_restore_env(self):
        """Check if the current env can be used to restore files"""
        self._check_for_usable_environment()

        if not os.path.isdir(self.mackup_folder):
            error("Unable to find the Mackup folder: {}\n"
                  "You might want to backup some files or get your Dropbox"
                  " folder synced first."
                  .format(self.mackup_folder))

    def clean_temp_folder(self):
        """Delete the temp folder and files created while running"""
        shutil.rmtree(self.temp_folder)

    def create_mackup_home(self):
        """If the Mackup home folder does not exist, create it"""
        if not os.path.isdir(self.mackup_folder):
            if confirm("Mackup needs a folder to store your configuration "
                       " files\nDo you want to create it now ? <{}>"
                       .format(self.mackup_folder)):
                os.mkdir(self.mackup_folder)
            else:
                error("Mackup can't do anything without a home =(")


####################
# Useful functions #
####################


def confirm(question):
    """
    Ask the user if he really want something to happen

    Args:
        question(str): What can happen

    Returns:
        (boolean): Confirmed or not
    """
    while True:
        answer = raw_input(question + ' <Yes|No>')
        if answer == 'Yes':
            confirmed = True
            break
        if answer == 'No':
            confirmed = False
            break

    return confirmed


def delete(filepath):
    """
    Delete the given file, directory or link.
    Should support undelete later on.

    Args:
        filepath (str): Absolute full path to a file. e.g. /path/to/file
    """
    # Some files have ACLs, let's remove them recursively
    remove_acl(filepath)

    # Some files have immutable attributes, let's remove them recursively
    remove_immutable_attribute(filepath)

    # Finally remove the files and folders
    if os.path.isfile(filepath) or os.path.islink(filepath):
        os.remove(filepath)
    elif os.path.isdir(filepath):
        shutil.rmtree(filepath)


def copy(src, dst):
    """
    Copy a file or a folder (recursively) from src to dst.
    For simplicity sake, both src and dst must be absolute path and must
    include the filename of the file or folder.
    Also do not include any trailing slash.

    e.g. copy('/path/to/src_file', '/path/to/dst_file')
    or copy('/path/to/src_folder', '/path/to/dst_folder')

    But not: copy('/path/to/src_file', 'path/to/')
    or copy('/path/to/src_folder/', '/path/to/dst_folder')

    Args:
        src (str): Source file or folder
        dst (str): Destination file or folder
    """
    assert isinstance(src, str)
    assert os.path.exists(src)
    assert isinstance(dst, str)

    # Create the path to the dst file if it does not exists
    abs_path = os.path.dirname(os.path.abspath(dst))
    if not os.path.isdir(abs_path):
        os.makedirs(abs_path)

    # We need to copy a single file
    if os.path.isfile(src):
        # Copy the src file to dst
        shutil.copy(src, dst)

    # We need to copy a whole folder
    elif os.path.isdir(src):
        shutil.copytree(src, dst)

    # What the heck is this ?
    else:
        raise ValueError("Unsupported file: {}".format(src))

    # Set the good mode to the file or folder recursively
    chmod(dst)


def link(target, link):
    """
    Create a link to a target file or a folder.
    For simplicity sake, both target and link must be absolute path and must
    include the filename of the file or folder.
    Also do not include any trailing slash.

    e.g. link('/path/to/file', '/path/to/link')

    But not: link('/path/to/file', 'path/to/')
    or link('/path/to/folder/', '/path/to/link')

    Args:
        target (str): file or folder the link will point to
        link (str): Link to create
    """
    assert isinstance(target, str)
    assert os.path.exists(target)
    assert isinstance(link, str)

    # Create the path to the link if it does not exists
    abs_path = os.path.dirname(os.path.abspath(link))
    if not os.path.isdir(abs_path):
        os.makedirs(abs_path)

    # Make sure the file or folder recursively has the good mode
    chmod(target)

    # Create the link to target
    os.symlink(target, link)


def chmod(target):
    """
    Recursively set the chmod for files to 0600 and 0700 for folders.
    It's ok unless we need something more specific.

    Args:
        target (str): Root file or folder
    """
    assert isinstance(target, str)
    assert os.path.exists(target)

    file_mode = stat.S_IRUSR | stat.S_IWUSR
    folder_mode = stat.S_IRUSR | stat.S_IWUSR | stat.S_IXUSR

    # Remove the immutable attribute recursively if there is one
    remove_immutable_attribute(target)

    if os.path.isfile(target):
        os.chmod(target, file_mode)

    elif os.path.isdir(target):
        # chmod the root item
        os.chmod(target, folder_mode)

        # chmod recursively in the folder it it's one
        for root, dirs, files in os.walk(target):
            for cur_dir in dirs:
                os.chmod(os.path.join(root, cur_dir), folder_mode)
            for cur_file in files:
                os.chmod(os.path.join(root, cur_file), file_mode)

    else:
        raise ValueError("Unsupported file type: {}".format(target))


def error(message):
    """
    Throw an error with the given message and immediately quit.

    Args:
        message(str): The message to display.
    """
    sys.exit("Error: {}".format(message))


def parse_cmdline_args():
    """
    Setup the engine that's gonna parse the command line arguments

    Returns:
        (argparse.Namespace)
    """

    # Format some epilog text
    epilog = "Supported applications: "
    epilog += ', '.join(sorted(SUPPORTED_APPS.iterkeys()))
    epilog += "\n\nMackup requires a fully synced Dropbox folder."

    # Setup the global parser
    parser = argparse.ArgumentParser(
        description=("Mackup {}\n"
                     "Keep you application settings in sync.\n"
                     "Copyright (C) 2013 Laurent Raufaste <http://glop.org/>\n"
                     .format(VERSION)),
        epilog=epilog,
        formatter_class=argparse.RawDescriptionHelpFormatter)

    # Add the required arg
    parser.add_argument("mode",
                        choices=[BACKUP_MODE, RESTORE_MODE, UNINSTALL_MODE],
                        help=("Backup will sync your conf files to Dropbox,"
                              " use this the 1st time you use Mackup.\n"
                              "Restore will link the conf files already in"
                              " Dropbox on your system, use it on any new"
                              " system you use.\n"
                              "Uninstall will reset everything as it was"
                              " before using Mackup."))

    # Parse the command line and return the parsed options
    return parser.parse_args()


def get_dropbox_folder_location():
    """
    Try to locate the Dropbox folder

    Returns:
        (str) Full path to the current Dropbox folder
    """
    host_db_path = os.environ['HOME'] + '/.dropbox/host.db'
    with open(host_db_path, 'r') as f:
        data = f.read().split()
    dropbox_home = base64.b64decode(data[1])

    return dropbox_home


def get_ignored_apps():
    """
    Get the list of applications ignored in the config file

    Returns:
        (set) List of application names to ignore, lowercase
    """
    # If a config file exists, grab it and parser it
    config = configparser.SafeConfigParser(allow_no_value=True)

    # We ignore nothing by default
    ignored_apps = []

    # Is the config file there ?
    if config.read(os.environ['HOME'] + '/.mackup.cfg'):
        # Is the "Ignored Applications" in the cfg file ?
        if config.has_section('Ignored Applications'):
            ignored_apps = config.options('Ignored Applications')

    return set(ignored_apps)


def get_allowed_apps():
    """
    Get the list of applications allowed in the config file

    Returns:
        (set) list of applciation names to backup
    """

    # If a config file exists, grab it and parser it
    config = configparser.SafeConfigParser(allow_no_value=True)

    # We allow all by default
    allowed_apps = set(SUPPORTED_APPS)

    # Is the config file there ?
    if config.read(os.environ['HOME'] + '/.mackup.cfg'):
        # Is the "Allowed Applications" in the cfg file ?
        if config.has_section('Allowed Applications'):
            # Reset allowed apps to include only the user-defined
            allowed_apps = set()
            for app_name in SUPPORTED_APPS:
                if app_name.lower() in config.options('Allowed Applications'):
                    allowed_apps.add(app_name)

    return allowed_apps


def get_apps_to_backup():
    """
    Get the list of application that should be backup by Mackup.
    It's the list of allowed apps minus the list of ignored apps.

    Returns:
        (set) List of application names to backup
    """
    apps_to_backup = set()
    apps_to_ignore = get_ignored_apps()
    apps_to_allow = get_allowed_apps()

    for app_name in apps_to_allow:
        if app_name.lower() not in apps_to_ignore:
            apps_to_backup.add(app_name)

    return apps_to_backup


def is_process_running(process_name):
    """
    Check if a process with the given name is running

    Args:
        (str): Process name, e.g. "Sublime Text"

    Returns:
        (bool): True if the process is running
    """
    is_running = False

    # On systems with pgrep, check if the given process is running
    if os.path.isfile('/usr/bin/pgrep'):
        DEVNULL = open(os.devnull, 'wb')
        returncode = subprocess.call(['/usr/bin/pgrep', process_name],
                                     stdout=DEVNULL)
        is_running = bool(returncode == 0)

    return is_running


def remove_acl(path):
    """
    Remove the ACL of the file or folder located on the given path.
    Also remove the ACL of any file and folder below the given one,
    recursively.

    Args:
        path (str): Path to the file or folder to remove the ACL for,
                    recursively.
    """
    # Some files have ACLs, let's remove them recursively
    if platform.system() == PLATFORM_DARWIN and os.path.isfile('/bin/chmod'):
        subprocess.call(['/bin/chmod', '-R', '-N', path])
    elif ((platform.system() == PLATFORM_LINUX)
          and os.path.isfile('/bin/setfacl')):
        subprocess.call(['/bin/setfacl', '-R', '-b', path])


def remove_immutable_attribute(path):
    """
    Remove the immutable attribute of the file or folder located on the given
    path. Also remove the immutable attribute of any file and folder below the
    given one, recursively.

    Args:
        path (str): Path to the file or folder to remove the immutable
                    attribute for, recursively.
    """
    # Some files have ACLs, let's remove them recursively
    if ((platform.system() == PLATFORM_DARWIN)
        and os.path.isfile('/usr/bin/chflags')):
        subprocess.call(['/usr/bin/chflags', '-R', 'nouchg', path])
    elif (platform.system() == PLATFORM_LINUX
          and os.path.isfile('/usr/bin/chattr')):
        subprocess.call(['/usr/bin/chattr', '-R', '-i', path])


def can_file_be_synced_on_current_platform(path):
    """
    Check if it makes sens to sync the file at the given path on the current
    platform.
    For now we don't sync any file in the ~/Library folder on GNU/Linux.
    There might be other exceptions in the future.

    Args:
        (str): Path to the file or folder to check. If relative, prepend it
               with the home folder.
               'abc' becomes '~/abc'
               '/def' stays '/def'

    Returns:
        (bool): True if given file can be synced
    """
    can_be_synced = True

    # If the given path is relative, prepend home
    fullpath = os.path.join(os.environ['HOME'], path)

    # Compute the ~/Library path on OS X
    # End it with a slash because we are looking for this specific folder and
    # not any file/folder named LibrarySomething
    library_path = os.path.join(os.environ['HOME'], 'Library/')

    if platform.system() == PLATFORM_LINUX:
        if fullpath.startswith(library_path):
            can_be_synced = False

    return can_be_synced


################
# Main Program #
################


def main():
    """Main function"""

    # Get the command line arg
    args = parse_cmdline_args()

    mackup = Mackup()

    if args.mode == BACKUP_MODE:
        # Check the env where the command is being run
        mackup.check_for_usable_backup_env()

        # Backup each application
        for app_name in get_apps_to_backup():
            app = ApplicationProfile(mackup, SUPPORTED_APPS[app_name])
            app.backup()

    elif args.mode == RESTORE_MODE:
        # Check the env where the command is being run
        mackup.check_for_usable_restore_env()

        for app_name in SUPPORTED_APPS:
            app = ApplicationProfile(mackup, SUPPORTED_APPS[app_name])
            app.restore()

    elif args.mode == UNINSTALL_MODE:
        # Check the env where the command is being run
        mackup.check_for_usable_restore_env()

        if confirm("You are going to uninstall Mackup.\n"
                   "Every configuration file, setting and dotfile managed"
                   " by Mackup will be unlinked and moved back to their"
                   " original place, in your home folder.\n"
                   "Are you sure ?"):
            for app_name in SUPPORTED_APPS:
                app = ApplicationProfile(mackup, SUPPORTED_APPS[app_name])
                app.uninstall()

            # Delete the Mackup folder in Dropbox
            # Don't delete this as there might be other Macs that aren't
            # uninstalled yet
            # delete(mackup.mackup_folder)

            print ("\n"
                   "All your files have been put back into place. You can now"
                   " safely uninstall Mackup.\n"
                   "If you installed it by hand, you should only have to"
                   " launch this command:\n"
                   "\n"
                   "\tsudo rm {}\n"
                   "\n"
                   "Thanks for using Mackup !"
                   .format(os.path.abspath(__file__)))
    else:
        raise ValueError("Unsupported mode: {}".format(args.mode))

    # Delete the tmp folder
    mackup.clean_temp_folder()

if __name__ == "__main__":
    main()<|MERGE_RESOLUTION|>--- conflicted
+++ resolved
@@ -134,7 +134,6 @@
 
     'Curl': ['.netrc'],
 
-<<<<<<< HEAD
     'Cyberduck': [APP_SUPPORT + 'Cyberduck',
                   PREFERENCES + 'ch.sudo.cyberduck.plist'],
 
@@ -142,8 +141,6 @@
              APP_SUPPORT + 'Dash/library.dash',
              PREFERENCES + 'com.kapeli.dash.plist'],
 
-=======
->>>>>>> 18d1202a
     'Divvy': [PREFERENCES + 'com.mizage.direct.Divvy.plist'],
 
     'Droplr': [PREFERENCES + 'com.droplr.droplr-mac.plist'],
