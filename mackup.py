--- conflicted
+++ resolved
@@ -102,12 +102,10 @@
 
     'Caffeine': [PREFERENCES + 'com.lightheadsw.Caffeine.plist'],
 
-<<<<<<< HEAD
+    'ClipMenu': [APP_SUPPORT + 'ClipMenu',
+                 PREFERENCES + 'com.naotaka.ClipMenu.plist'],
+
     'CloudApp': [PREFERENCES + 'com.linebreak.CloudAppMacOSX.plist'],
-=======
-    'ClipMenu': [APP_SUPPORT + 'ClipMenu',
-                PREFERENCES + 'com.naotaka.ClipMenu.plist'],
->>>>>>> 0e31bda3
 
     'ControlPlane': [PREFERENCES + 'com.dustinrue.ControlPlane.plist'],
 
@@ -169,13 +167,8 @@
     'MacVim': [PREFERENCES + 'org.vim.MacVim.LSSharedFileList.plist',
                PREFERENCES + 'org.vim.MacVim.plist'],
 
-<<<<<<< HEAD
-=======
-    'Many Tricks Licenses': [APP_SUPPORT + 'Many Tricks/Licenses'],
-
     'MenuMeters': [PREFERENCES + 'com.ragingmenace.MenuMeters.plist'],
 
->>>>>>> 0e31bda3
     'Mercurial': ['.hgrc',
                   '.hgignore_global'],
 
@@ -191,13 +184,9 @@
 
     'Nano': ['.nanorc'],
 
-<<<<<<< HEAD
     'nvALT': [PREFERENCES + 'net.elasticthreads.nv.plist',
               APP_SUPPORT + 'Notational Velocity',
               APP_SUPPORT + 'Notational Data'],
-=======
-    'nvALT': [PREFERENCES + 'net.elasticthreads.nv.plist'],
->>>>>>> 0e31bda3
 
     'Oh My Zsh': ['.oh-my-zsh'],
 
@@ -213,15 +202,13 @@
 
     'PCKeyboardHack': [PREFERENCES + 'org.pqrs.PCKeyboardHack.plist'],
 
-<<<<<<< HEAD
+    'PhpStorm 6': [APP_SUPPORT + 'WebIde60',
+                   PREFERENCES + 'WebIde60',
+                   PREFERENCES + 'com.jetbrains.PhpStorm.plist'],
+
     'PopClip': [
         PREFERENCES + 'com.pilotmoon.popclip.plist',
         APP_SUPPORT + 'PopClip'],
-=======
-    'PhpStorm 6': [APP_SUPPORT + 'WebIde60',
-                  PREFERENCES + 'WebIde60',
-                  PREFERENCES + 'com.jetbrains.PhpStorm.plist'],
->>>>>>> 0e31bda3
 
     'Pow': ['.powconfig',
             '.powenv',
@@ -240,10 +227,10 @@
              '.irbrc'],
 
     'RubyMine 4': [APP_SUPPORT + 'RubyMine40',
-                  PREFERENCES + 'RubyMine40'],
+                   PREFERENCES + 'RubyMine40'],
 
     'RubyMine 5': [APP_SUPPORT + 'RubyMine50',
-                  PREFERENCES + 'RubyMine50'],
+                   PREFERENCES + 'RubyMine50'],
 
     'Ruby Version': ['.ruby-version'],
 
