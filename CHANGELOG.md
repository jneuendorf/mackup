# Mackup Changelog

## WIP

- Add support for PHPStorm 10 (via @welly)
- Add support for Robomongo (via @rbartoli)
- Add support for AppCleaner (via @rbartoli)
- Add support for Doxie (via @rbartoli)
- Add support for Jumpcut (via @rbartoli)
- Add support for TotalSpaces2 (via @rbartoli)
- Add support for WebStorm 11 (via @rbartoli)
- Add support for z (via @rbartoli)
- Add support for Electrum (via @rbartoli)
- Add support for MPlayerX (via @digglife)
- Add support for Day-O (via @mateusrevoredo)
- Add support for Smooth Mouse (via @mateusrevoredo)
- Add support for MacDown (via @mateusrevoredo)
- Add support for Spotify Notifications (via @mateusrevoredo)
- Fixed Gear Player Support (via @TCattd)
- Fixed Mailplane Support (via @TCattd)
- Add support for Maid (via @zanderzhng)
- Add support for Ansible (via @mlrobinson)
- Add support for Querious (via @ryanjbonnell)
- Add support for IntelliJ IDEA 15 (via @singles)
- Removed iTerm2 support since iTerm2 overwrites the symlink (via @adamlogic)
- Add support for Rime (via @codefalling)
- Improved support for R (via @wyf88)

## Mackup 0.8.12

- Don't fail if the file is not in the mackup home
- Verbose mode state when a link is broken
- Add support for MacDive (via @peschee)
- Added support of AppCode 3.2 (via @usami-k)
- Improved support for BetterTouchTool, excluding Sparkle data (via @kfinlay)
- Improved Ubersicht support, excluding Sparkle data (via @kfinlay)
- Add support for neovim (via @hiyer)
- Add support for Pandoc
- Add support for PhpStorm 9.5 (via @mnapoli)
- Improved support for Composer, backup ./composer/composer.json (via @mnapoli)
- Add support for Blackfire (via @mnapoli)
- Add support for liquidprompt (via @GochoMugo)
<<<<<<< HEAD
- Add support for ShowyEdge (via @zanderzhng)
- Add support for Redshift (via @orschiro)
- Add support for CopyQ (via @orschiro)

=======
- Add support for Redshift (via @orschiro)
- Add support for CopyQ (via @orschiro)
>>>>>>> 72cbdc45

## Mackup 0.8.11

- Added support for Mailmate (via @cdransf)
- Added support for Xcode plugins (via @bartoszj)
- XDG support for app configs (via @mkwmms)

## Mackup 0.8.10

- Added support for SecureCRT (via @micate)
- Added dry-run and verbose options (via @yastero)
- Removed a git link which was overwritten by GitHub to a file

## Mackup 0.8.9

- Fixed the 'force' option (via @hiyer)

## Mackup 0.8.8

- Added support for syncing over Box (via @ninjabong)
- Added support for Photoshop CC (via @ponychicken)
- Removed problematic Lightroom support
- Improved support for ssh, excluding the credential keys (via @nkcfan)
- Added an option to not have to confirm every action (via @Timidger)
- Fixed TextMate syncing

## Mackup 0.8.7

- Add in support for yosemite for google drive (via @seanfreiburg)
- Added support for taskwarrior (via @ToostInc)
- Added support for Gear Music Player (via @TCattd)
- Added support for Dash 3 (via @Kapeli)
- Added support for Yummy FTP (via @TCattd)
- Added support for PHPStorm 9 (via @suyan)
- Added support for ShiftIt (via @hexedpackets)
- Added support for Android Studio 1.3 (via @usami-k)
- Added support for Clipy (via @usami-k)
- Added support for HyperSwitch (via @usami-k)
- Added support for Xamarin Studio 5 (via @usami-k)
- Added support for RStudio (via @kfinlay)
- Added support for iCloud as a new storage (via @jlowin)
- Allow the mackup home to be a subfolder (via @mkwmms)
- Added support for version 8 of Microsoft Remote Desktop (via @tdm00)

## Mackup 0.8.6

- Added support for PyRadio (via @joaoponceleao)
- Added support for Dropzone 3 (via @iansoper)
- Added support for Autokey (via @danielsuo)
- Added support for Docker (via @carlossg)
- Add toolchains.xml in Maven syncing (via @jcgay)
- Added support of WebStorm 10 (via @morphinewan)
- Added support of Gnome SSH Tunnel Manager (via @skyrocknroll)
- Added support for Hammerspoon (via @jkaan)
- Added support for Bitchx (via @troywilson_)
- Added support for EditorConfig (via @chadluo)
- Add com.agilebits.onepassword4.plist in 1Password (via @amatos)
- Added support for Versions (via @amatos)
- Added support for Gas Mask (via @zanderzhng)
- Removed broken support for Stickies and Z
- Add ee.clockwise.gmask.plist in Gas Mask (via @zanderzhng)
- Add configs for mpv (via @zanderzhng)
- Added support for Shimo (via @amatos)
- Added support for tvnamer (via @ronniemoore)
- Added support for Royal TSX (via @amatos)
- Added support for CotEditor (via @usami-k)
- Added support for xbindkeys (via @scottames)
- Added support for Spacemacs (via @x-ji)
- Added support for Visual Studio Code (via @luisdemanuel)
- Added support for Gradle (via @jcgay)
- Added support for Capture One (via @devnulled)
- Added support for version 3 of Mailplane (via @roderik)
- Improved Transmission support (via @TrigonaMinima)
- Added support for Nomacs (via @TrigonaMinima)
- Added support for DbVisualizer (via @ronniemoore)
- Added support for MusicBrainz Picard (via @TrigonaMinima)
- Extended KeePassX support for v2 (via @TCattd)
- Improved Mailplane 3 support (via @TCattd)

## Mackup 0.8.5

- Support for Z (via @jkaan)
- Support for GMVault (via @jkaan)
- Support for MATLAB (via @danielsuo)
- Add a --version parameter (via @Timidger)
- Use docopt for the CLI to prepare for future features
- Added support for Arm (via @bobwenx)

## Mackup 0.8.4

- Added support for PyCharm 4 (via @fcvarela)
- Added support for Popcorn Time (via @JacopKane)
- Sublime Text syncs only Packages/User directory on Linux (via @jnv)

## Mackup 0.8.3

- Remove the scripts dir from Messages syncing (@vitorgalvao)
- Added support of AppCode 3.1 (via @morphinewan)
- Added support for KeePassX (via @TCattd)
- Added support for DefaultKeyBinding in OSX (via @adamclerk and @kfinlay)
- Fix support for the Atom editor (via @damiankloip)
- Added support for HexChat (via @jubalh)
- Added support for Todo.txt CLI (via @jubalh)

## Mackup 0.8.2

- Fix: Users with a list of apps to sync were getting an error on restore or
  uninstall

## Mackup 0.8.1

- Fix: Restore and uninstall the Mackup config before any other application
  config
- PEP8 compliance

## Mackup 0.8

- Limit .gem folder backup for Ruby, including credentials file only (via
  @ashchan)
- Support for PostgreSQL (via @bashu)
- Support for consular (via @bashu)
- Support for Punto Switcher (via @bashu)
- Support for Poedit (via @bashu)
- Support for Max (via @bashu)
- Support for jrnl (via @huyhong)
- Support for XtraFinder (via @ethanl)
- Support for Rubocop (via @iainbeeston)
- Support for Terminator (via @chr1sbest)
- Support for Houdini (via @kfinlay)
- Support for IntelliJ IDEA 13 & 14 (via @dsager)
- Support for Pass (via @kykim)
- Support for Composer (via @fayland)
- Support for GHCi (via @marcosero)
- Add .gitignore (via @eyadsibai)
- Support for spectrwm (via @cnodell)
- Fixed Textual support (via @crkochan)
- Support for 1Password 4 (via @jverdeyen)
- Support for GrandTotal 3 (via @jverdeyen)
- Support for TaskPaper (via @iloveitaly)
- Support for SequelPro plist (via @iloveitaly)
- Support for Kaleidoscope (via @iloveitaly)
- Support for Stay (via @iloveitaly)
- Support for Screenhero (via @iloveitaly)
- Support for Scrivener (via @iloveitaly)
- Support for ColorSchemer Studio 2 (via @iloveitaly)
- Support for Billings Pro Server Admin (via @iloveitaly)
- Support for iStat Menus 5 (via @jverdeyen)
- Support for WebStorm 9 (via @inxilpro)
- Support for Oh My Fish (via @inxilpro)
- Support for Scroll Reverser (via @ponychicken)
- Support for JuliaLang (via @danielsuo)
- Support for OsX Stickies (via @djabbz)
- Support for Navicat Database GUI tools (via @tdm00)
- Sublime Text 3 now only syncs essential files, excluding session and cache
  folders
- Support for ProxyChains & ProxyChains NG (via @mttrb)
- Support for Maven (via @jcgay)
- Improved support for Apple ColorSync (via @devnulled)
- Support for IPython (via @nrvs)
- Support for i3 (via @akash0x53)
- Support for tint2 (via @mr-seiler)
- Support for Conky (via @mr-seiler)
- Fix: Custom app config must take precedence over stock app config (thx @Gyran
  and @jalaziz)
- Support for Ubersicht (via @kfinlay)
- Added support for npm (via @zheng1 and @jaxgeller)
- Added support for Microsoft Azure CLI (via @zheng1)
- Fix: Take into account apps specified in .mackup.cfg for the restore and
  uninstall operations
- Improvement: More explicit file paths displayed (thx @danielcompton)
- Support for Webstorm 8 (via @webpro)
- Support for dig (via @glaszig)
- Support for Copy sync engine (via @exiva)
- Improved bash support (via @pkyeck)
- Improved Python 3 support (via @dannluciano)
- Added support for VLC (via @kiliankoe)
- Added doc, ftdetect, ftplugin, indent, syntax directories to vim config
  (via @feigaochn)
- Added support of AppCode 3 (via @turygo and @dsiu)
- Feature: Display error messages in red (via @Timidger)

## Mackup 0.7.4

- Better Python packaging, deleted the half-baked binary
- Adding support for ngrok .ngrok (via @yonkeltron)
- Added support for JSHints .jshintrc
- Improved support for Slate (via @bradcerasani)
- Added support for nvpy - a Linux client for SimpleNote (via @hiyer)
- Atom now only syncs essential files, excluding compiled and cache folders
  (via @lmartins)
- Support for Artistic Style (via @feigaochn)
- Support for Tig (via @damiankloip)
- Added bundle directory to vim config (via @alanlamielle)
- Support for Prezto (via @ponceleao)
- Added support for PHPStorm 7 & 8 (via @singles)
- Added support for aria2c (via @singles)
- Added support for Magic Launch (via @ryanburnett)
- Added support for Hazel (via @ryanburnett)
- Added support for Soulver (via @ryanburnett)
- Support for newsbeuter (via @ToostInc)
- Improved support for Stata (via @kfinlay)
- Improved Messages support (via @vitorgalvao)
- Support for Seil and moved PCKeyboardHack there (via @kfinlay)
- Improved support for curl (via @nkcfan)
- Improved support for fish (via @nanoxd)
- Improved support for BibDesk (via @kfinlay)
- Support for Karabiner (via @kfinlay)
- Latex config for TextMate (via @kfinlay)
- Support for Cartographica (via @kfinlay)
- Support for Go2Shell (via @kfinlay)
- Improved support for ExpanDrive (via @kfinlay)
- Added support for Tower 2 (via @mAAdhaTTah)
- Improved support for Textual (via @oalders)

## Mackup 0.7.3

- Support for Liftoff (via @Lumde)
- Support for Sublime Text 3 in Linux (via @hiyer)
- Support for Charles (via @raylillywhite)
- Support for Keybase
- Support for MySQL (via @fayland)
- Support for Wget (via @fayland)
- Improved support for Divvy (via @oalders)
- Support for SBT (via @laughedelic)
- Imroved support for nvALT (via @aristidesfl)
- Support for Perl related configuration (via @fayland)
- Support for AusKey (via @antulik)

## Mackup 0.7.2

- Support for Atom (via @damiankloip)
- Support for RubyMine 6 (via @damiankloip)
- Support for SBCL (via @yonkeltron)
- Support for asciinema (via @yonkeltron)
- Support for AWS CLI (via @yonkeltron)
- Limit .vim folder backup for better linux support (via @Imperiopolis)
- Add a missing OmniFocus preferences file (via @sbleon)
- Support for Phoenix (via @vitorgalvao)
- Print out the moved files on uninstall

## Mackup 0.7.1

- Improved the configuration loader engine
- Added support for Processing (via @vitorgalvao)
- Improved support for launchbar and fish (via @aristidesfl)
- Support for R (via @yonkeltron)
- Error out when an absolute filepath is used in a application config

## Mackup 0.7

- Added support for Google Drive to store your files
- Added support for any directory to store your files
- Ability to customize the Mackup directory name
- Improved the test coverage

## Mackup 0.6.1

- Added support for Livestreamer (via @vitorgalvao)
- Added support for Brackets (via @vitorgalvao)
- Added a list mode to list supported apps
- Improved the help message
- Prevent Mackup to be run as a superuser
- Code cleanup

## Mackup 0.6

- Added support for custom applications
- Fixed pip support (via @lachlancooper)
- Added XChat support (via @scottydelta)
- Removing Ember support, it does not like file links
- Homebrew fixes
- Doc updates

## Mackup 0.5.9

- Added support for rTorrent (via @mgalkiewicz)
- Added support for Dolphin (via @lachlancooper)
- Improved Janus support for Vim
- Do not sync Dash Docsets anymore
- Added support for Lightroom 5 (via @Darep)
- Added support for Adobe Camera Raw (via @Darep)
- Refactored the code to prepare future modularization

## Mackup 0.5.8

- Extend Little Snitch with latest user config file (via @stechico)
- Added support to Hands Off! (via @stechico)
- Fixed GnuPG support

## Mackup 0.5.7

- Only sync the config for Bundler
- Don't sync Apple Messages attachments
- Added support for Default Folder X (via @Cottser)
- Added support for Path Finder (via @Cottser)

## Mackup 0.5.6

- Added support for LittleSnitch (via @stechio)
- Added support for OmniGraffle (via @stecico)
- Added support for SABnzbd (via @stechico)
- Added support for Skitch (via @stechico)
- Added support for FontExplorer X (via @stechico)
- Improved Transmission support (via @stechico)
- Added support for Lightroom 2, 3 and 4 (via @stechico)
- Fix Bundler’s synced dir (via @atipugin)

## Mackup 0.5.5

- Added support for Enjoyable (via @vitorgalvao)
- Added support for Deal Alert (via @vitorgalvao)
- Added support for MagicPrefs (via @vitorgalvao)
- Added support for LaunchBar (via @Cottser)
- Added support for XLD (via @vitorgalvao)
- Added support for Gmail Notifr (via @lachlancooper)
- Added support for Awareness (via @lachlancooper)
- Added support for Chicken (via @lachlancooper)
- Added support for Hexels (via @lachlancooper)
- Added support for Clementine (via @lachlancooper)
- Add support for mpd and ncmpcpp (via @zmrow)
- Improved Sublime 3 support (via @laupiFrpar)
- Added FileZilla support (via @kidh0)
- Added support for Light Table (via @vitorgalvao)

## Mackup 0.5.4

- Added support for Arara and Aspell (via @twsh)
- Removed support of OS X Services, as it does not support links
- Added support for i2cssh and iTunes Applescripts (via @jannae)
- Make slogan consistent throughout (via @Cottser)
- Added tests to cover file copying and linking (via @Cottser)
- Better Apple Messages support (via @vitorgalvao)
- Added support for Keka (via @vitorgalvao)
- Added support for Feeds (via @vitorgalvao)
- Added support for Textual (via @vitorgalvao)

## Mackup 0.5.3

- Added support for Divvy (via @saulshanabrook)
- Added support for Apple Messages (via @pzbyszynski)
- Added support for Skype (via @pzbyszynski)
- Added support for SuperDuper! (via @pzbyszynski)
- Added support for ForkLift 2 (via @pzbyszynski)
- Added support for Ember (via @pzbyszynski)
- Added support for Dash and Cyberduck (via @suprememoocow)
- Added support for Mou (via @jannae)
- Added support for PokerStars (via @vitorgalvao)

## Mackup 0.5.2

- Added support for Tower (via @MichaelRBond)
- Added support for Colloquy (via @MichaelRBond)
- Added support for Twitterrific (via @MichaelRBond)
- Mackup path in dropbox is now configurable via constant (via @MichaelRBond)
- Added support for Spectacle (via @vincecima)

## Mackup 0.5.1

- Added support for exercism (via @mwarkentin)
- Added support for Skim
- Added support for Scenario
- Added support for Ack (via @adamlogic)
- Added support for Stata and SelfControl (via @kfinlay)
- Added support for LaTeXiT (via @twsh)
- Do not link ~/Library/* files on GNU/Linux, should fix #104

## Mackup 0.5

- Added GNU/Linux support (via @flexiondotorg)
- Added the ability to explicitly list the list of applications to sync (thx
  @zuhao)
- Added support for Shuttle, the heroku-accounts plugin for Heroku, bundler,
  pry and awesome-print for Ruby (via @yabawock)
- Added support for Bash it (via @Tam-Lin)

## Mackup 0.4.4

- Conflict folder sync fix (via @ediventurin)
- Added support for PIP (via @dhellmann)
- Added support for FTP's .netrc, Chef, Pear (via @yabawock)
- Added support for Irssi (via @louisrli)
- Added support for Htop and Janus (via @walkertraylor)
- Added support for Transmit (via @dustinmm80)
- Improved Vim support (via @yabawock)

## Mackup 0.4.3

- Added support for nvALT (via @stenehall)
- Added support for Adobe Lightroom, OS X Scripts Services and Quicklook (thx
  @Tam-Lin)
- Added support for Bartender, Caffeine, CloudApp, Droplr, Fantastical, Moom,
  OmniFocus, Pastebot, PopClip, Slogger (via @ediventurin)
- Added support for ClipMenu, MenuMeters, PhpStorm 6, RubyMine 5, Spotify
  (via @hakubo)
- Added support for Concentrate (via @raylillywhite)
- Added support for BibDesk (via @twsh)

## Mackup 0.4.2

- Made a method to check if a process is running (not yet)
- Added support for XCode (via @adeca)
- Added support for CoRD, Spark, f.lux, BetterTouchTool, BetterSnapTool and
  Coda 2 (via @TimCorcoran)
- Added support for Mailplane and Gitbox (via @THEY)

## Mackup 0.4.1

- Hotfix: Checking that a process is runnin is not working everywhere

## Mackup 0.4

- Fixed support for locked files e.g. SourceTree (via @dbingham)
- Added support for Nano (via @stechico)
- Added support for SHSH Blobs (via @stechico)
- Added support for Teamocil and Tmuxinator (via @djquan)
- Added support for Viscosity and Transmission (via @ovrtn)
- Fixed support for Sublime Text (via @nZac)
- Added a config file to not sync some user defined applications (via @nZac)

## Mackup 0.3.2

- Added support for iTerm2 (via @joshbrown)
- Added support for SourceTree (via @stechico)
- Added support for OS X's ColorSync profiles (via @stechico)
- Added support of AppCode 2 (via @MarcoSero)
- Added support of IntelliJIdea 12 (via @MarcoSero)
- Added support of RubyMine 4 (via @MarcoSero)
- Fixed a typo (via @dhellmann)
- Added support for Screen (via @dhellmann)
- Added support for PyPI (via @dhellmann)
- Added support for ExpanDrive (via @dhellmann)
- Added support for Git Hooks (via @dhellmann)

## Mackup 0.3.1

- Added support for Slate (via @stechico)
- Added support for Adium (via @stechico)
- Improved support for Mercurial (via @stechico)
- Added support for Sublime Text 3 (via @laupiFrpar)
- Added support for MPV (via @Nyx0uf)
- Added support for Ventrilo (via @stechico)
- Added support for TextMate (via @hkaju)
- Added support for Tmux, SizeUp, Quicksilver, Witch, ControlPlane, GeekTool,
  Keymo, KeyRemap4MacBook, MercuryMover, PCKeyboardHack (via @orenshk)
- Made the help screen more readable (too many supported apps)

## Mackup 0.3

- Added an uninstall mode to revert a system to its pre-Mackup state
- Added support for Byobu (via @drye)
- Added support for Fish (via @saulshanabrook)
- Improved the Vim support

## Mackup 0.2

- Added support for Emacs and XEmacs
- Added support for Zsh
- Added support for LimeChat
- Added support for Subversion (via @adamme)
- Added support for Oh My Zsh (via @adamme)
- Added support for Ruby and Rails (via @atipugin)
- Added support for Pow (via @atipugin)
- Added support for Ruby Version (via @adamstac)
- Added support for Pentadactyl (via @alanning)
- Added support for Vimperator (via @alanning)
- Improved Git support (via @atipugin)
- Improved Bash support (via @adamme)
- Doc updates

## Mackup 0.1

- Initial release<|MERGE_RESOLUTION|>--- conflicted
+++ resolved
@@ -40,15 +40,9 @@
 - Improved support for Composer, backup ./composer/composer.json (via @mnapoli)
 - Add support for Blackfire (via @mnapoli)
 - Add support for liquidprompt (via @GochoMugo)
-<<<<<<< HEAD
 - Add support for ShowyEdge (via @zanderzhng)
 - Add support for Redshift (via @orschiro)
 - Add support for CopyQ (via @orschiro)
-
-=======
-- Add support for Redshift (via @orschiro)
-- Add support for CopyQ (via @orschiro)
->>>>>>> 72cbdc45
 
 ## Mackup 0.8.11
 
