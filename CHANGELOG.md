# Mackup Changelog

## WIP

- Add support for Telegram for macOS (via @matti)
- Add support for Paintbrush 2.1.2 (via @domenicbrosh)
- Add support for IntelliJ IDEA 2016.2 (via @danielsuo)
- Add support for WebStorm 2016.1 (via @halhenke)
- Add support for Wakatime (via @joshmedeski)
- Add support for Kwm (via @neon64)
- Add support for Surge (via @Altynai)
- Add support for HyperTerm (via @atipugin)
- Add support for FlexGet (via @benwa)
- Add support for Ctags (via @joshmedeski)
- Add support for KeepingYouAwake (via @zharmany)

## Mackup 0.8.14

- Add support for PhpStorm 2016.1 (via @driesvints)
- Added linux support for Audacious (via @doubleloop)
- Add support for IntelliJ IDEA 2016.1 (via @jcgay)
- Removed Skype Support. See #768 (via @TCattd)
- Add support for PyCharm 5, Linux support (via @doubleloop)
- added support for pycharm 6.1 (@doubleloop)
- Added support for Drush (@penance316)
- Added support for MPS-Youtube (via @fmartingr)
- Add support for HandBrake (via @ryanjbonnell)
- Add support for HyperDock (via @leek)
- Add support for WordPress WP-CLI (via @ryanjbonnell)

## Mackup 0.8.13

- Add support for OpenEmu (via @fantattitude)
- Add .vim/plugin/settings folder (via @gmpetrov)
- Add support for Tunnelblick (via @sidick)
- Add support for Zathura (via @timidger)
- Add support for PHPStorm 10 (via @welly)
- Add support for Robomongo (via @rbartoli)
- Add support for AppCleaner (via @rbartoli)
- Add support for Doxie (via @rbartoli)
- Add support for Jumpcut (via @rbartoli)
- Add support for TotalSpaces2 (via @rbartoli)
- Add support for WebStorm 11 (via @rbartoli)
- Add support for z (via @rbartoli)
- Add support for Electrum (via @rbartoli)
- Add support for MPlayerX (via @digglife)
- Add support for Day-O (via @mateusrevoredo)
- Add support for Smooth Mouse (via @mateusrevoredo)
- Add support for MacDown (via @mateusrevoredo)
- Add support for Spotify Notifications (via @mateusrevoredo)
- Fixed Gear Player Support (via @TCattd)
- Fixed Mailplane Support (via @TCattd)
- Add support for Maid (via @zanderzhng)
- Add support for Ansible (via @mlrobinson)
<<<<<<< HEAD
- Add support for Querious (via @ryanjbonnell)
- Add support for IntelliJ IDEA 15 (via @singles)
- Removed iTerm2 support since iTerm2 overwrites the symlink (via @adamlogic)
- Add support for Rime (via @codefalling)
- Improved support for R (via @wyf88)
- Add support for Rhythmbox (via @orschiro)
- Add support for MonoDevelop (via @jamessa)
- Fixed Skype Support (via @TCattd)
- Add support for Name Mangler (via @ryanjbonnell)
- Add support for Workrave (via @doubleloop)
- Add support for gdb (via @doubleloop)
- Add support for fasd (via @doubleloop)
- Add support for doublecmd (via @doubleloop)
- Add support for BBEdit (via @ryanjbonnell)
- Add support for TextExpander (via @cjs)
=======
- Add support for Terminal (via @ryanjbonnell)
>>>>>>> 24e72293

## Mackup 0.8.12

- Don't fail if the file is not in the mackup home
- Verbose mode state when a link is broken
- Add support for MacDive (via @peschee)
- Added support of AppCode 3.2 (via @usami-k)
- Improved support for BetterTouchTool, excluding Sparkle data (via @kfinlay)
- Improved Ubersicht support, excluding Sparkle data (via @kfinlay)
- Add support for neovim (via @hiyer)
- Add support for Pandoc
- Add support for PhpStorm 9.5 (via @mnapoli)
- Improved support for Composer, backup ./composer/composer.json (via @mnapoli)
- Add support for Blackfire (via @mnapoli)
- Add support for liquidprompt (via @GochoMugo)
- Add support for ShowyEdge (via @zanderzhng)
- Add support for Redshift (via @orschiro)
- Add support for CopyQ (via @orschiro)

## Mackup 0.8.11

- Added support for Mailmate (via @cdransf)
- Added support for Xcode plugins (via @bartoszj)
- XDG support for app configs (via @mkwmms)

## Mackup 0.8.10

- Added support for SecureCRT (via @micate)
- Added dry-run and verbose options (via @yastero)
- Removed a git link which was overwritten by GitHub to a file

## Mackup 0.8.9

- Fixed the 'force' option (via @hiyer)

## Mackup 0.8.8

- Added support for syncing over Box (via @ninjabong)
- Added support for Photoshop CC (via @ponychicken)
- Removed problematic Lightroom support
- Improved support for ssh, excluding the credential keys (via @nkcfan)
- Added an option to not have to confirm every action (via @Timidger)
- Fixed TextMate syncing

## Mackup 0.8.7

- Add in support for yosemite for google drive (via @seanfreiburg)
- Added support for taskwarrior (via @ToostInc)
- Added support for Gear Music Player (via @TCattd)
- Added support for Dash 3 (via @Kapeli)
- Added support for Yummy FTP (via @TCattd)
- Added support for PHPStorm 9 (via @suyan)
- Added support for ShiftIt (via @hexedpackets)
- Added support for Android Studio 1.3 (via @usami-k)
- Added support for Clipy (via @usami-k)
- Added support for HyperSwitch (via @usami-k)
- Added support for Xamarin Studio 5 (via @usami-k)
- Added support for RStudio (via @kfinlay)
- Added support for iCloud as a new storage (via @jlowin)
- Allow the mackup home to be a subfolder (via @mkwmms)
- Added support for version 8 of Microsoft Remote Desktop (via @tdm00)

## Mackup 0.8.6

- Added support for PyRadio (via @joaoponceleao)
- Added support for Dropzone 3 (via @iansoper)
- Added support for Autokey (via @danielsuo)
- Added support for Docker (via @carlossg)
- Add toolchains.xml in Maven syncing (via @jcgay)
- Added support of WebStorm 10 (via @morphinewan)
- Added support of Gnome SSH Tunnel Manager (via @skyrocknroll)
- Added support for Hammerspoon (via @jkaan)
- Added support for Bitchx (via @troywilson_)
- Added support for EditorConfig (via @chadluo)
- Add com.agilebits.onepassword4.plist in 1Password (via @amatos)
- Added support for Versions (via @amatos)
- Added support for Gas Mask (via @zanderzhng)
- Removed broken support for Stickies and Z
- Add ee.clockwise.gmask.plist in Gas Mask (via @zanderzhng)
- Add configs for mpv (via @zanderzhng)
- Added support for Shimo (via @amatos)
- Added support for tvnamer (via @ronniemoore)
- Added support for Royal TSX (via @amatos)
- Added support for CotEditor (via @usami-k)
- Added support for xbindkeys (via @scottames)
- Added support for Spacemacs (via @x-ji)
- Added support for Visual Studio Code (via @luisdemanuel)
- Added support for Gradle (via @jcgay)
- Added support for Capture One (via @devnulled)
- Added support for version 3 of Mailplane (via @roderik)
- Improved Transmission support (via @TrigonaMinima)
- Added support for Nomacs (via @TrigonaMinima)
- Added support for DbVisualizer (via @ronniemoore)
- Added support for MusicBrainz Picard (via @TrigonaMinima)
- Extended KeePassX support for v2 (via @TCattd)
- Improved Mailplane 3 support (via @TCattd)

## Mackup 0.8.5

- Support for Z (via @jkaan)
- Support for GMVault (via @jkaan)
- Support for MATLAB (via @danielsuo)
- Add a --version parameter (via @Timidger)
- Use docopt for the CLI to prepare for future features
- Added support for Arm (via @bobwenx)

## Mackup 0.8.4

- Added support for PyCharm 4 (via @fcvarela)
- Added support for Popcorn Time (via @JacopKane)
- Sublime Text syncs only Packages/User directory on Linux (via @jnv)

## Mackup 0.8.3

- Remove the scripts dir from Messages syncing (@vitorgalvao)
- Added support of AppCode 3.1 (via @morphinewan)
- Added support for KeePassX (via @TCattd)
- Added support for DefaultKeyBinding in OSX (via @adamclerk and @kfinlay)
- Fix support for the Atom editor (via @damiankloip)
- Added support for HexChat (via @jubalh)
- Added support for Todo.txt CLI (via @jubalh)

## Mackup 0.8.2

- Fix: Users with a list of apps to sync were getting an error on restore or
  uninstall

## Mackup 0.8.1

- Fix: Restore and uninstall the Mackup config before any other application
  config
- PEP8 compliance

## Mackup 0.8

- Limit .gem folder backup for Ruby, including credentials file only (via
  @ashchan)
- Support for PostgreSQL (via @bashu)
- Support for consular (via @bashu)
- Support for Punto Switcher (via @bashu)
- Support for Poedit (via @bashu)
- Support for Max (via @bashu)
- Support for jrnl (via @huyhong)
- Support for XtraFinder (via @ethanl)
- Support for Rubocop (via @iainbeeston)
- Support for Terminator (via @chr1sbest)
- Support for Houdini (via @kfinlay)
- Support for IntelliJ IDEA 13 & 14 (via @dsager)
- Support for Pass (via @kykim)
- Support for Composer (via @fayland)
- Support for GHCi (via @marcosero)
- Add .gitignore (via @eyadsibai)
- Support for spectrwm (via @cnodell)
- Fixed Textual support (via @crkochan)
- Support for 1Password 4 (via @jverdeyen)
- Support for GrandTotal 3 (via @jverdeyen)
- Support for TaskPaper (via @iloveitaly)
- Support for SequelPro plist (via @iloveitaly)
- Support for Kaleidoscope (via @iloveitaly)
- Support for Stay (via @iloveitaly)
- Support for Screenhero (via @iloveitaly)
- Support for Scrivener (via @iloveitaly)
- Support for ColorSchemer Studio 2 (via @iloveitaly)
- Support for Billings Pro Server Admin (via @iloveitaly)
- Support for iStat Menus 5 (via @jverdeyen)
- Support for WebStorm 9 (via @inxilpro)
- Support for Oh My Fish (via @inxilpro)
- Support for Scroll Reverser (via @ponychicken)
- Support for JuliaLang (via @danielsuo)
- Support for OsX Stickies (via @djabbz)
- Support for Navicat Database GUI tools (via @tdm00)
- Sublime Text 3 now only syncs essential files, excluding session and cache
  folders
- Support for ProxyChains & ProxyChains NG (via @mttrb)
- Support for Maven (via @jcgay)
- Improved support for Apple ColorSync (via @devnulled)
- Support for IPython (via @nrvs)
- Support for i3 (via @akash0x53)
- Support for tint2 (via @mr-seiler)
- Support for Conky (via @mr-seiler)
- Fix: Custom app config must take precedence over stock app config (thx @Gyran
  and @jalaziz)
- Support for Ubersicht (via @kfinlay)
- Added support for npm (via @zheng1 and @jaxgeller)
- Added support for Microsoft Azure CLI (via @zheng1)
- Fix: Take into account apps specified in .mackup.cfg for the restore and
  uninstall operations
- Improvement: More explicit file paths displayed (thx @danielcompton)
- Support for Webstorm 8 (via @webpro)
- Support for dig (via @glaszig)
- Support for Copy sync engine (via @exiva)
- Improved bash support (via @pkyeck)
- Improved Python 3 support (via @dannluciano)
- Added support for VLC (via @kiliankoe)
- Added doc, ftdetect, ftplugin, indent, syntax directories to vim config
  (via @feigaochn)
- Added support of AppCode 3 (via @turygo and @dsiu)
- Feature: Display error messages in red (via @Timidger)

## Mackup 0.7.4

- Better Python packaging, deleted the half-baked binary
- Adding support for ngrok .ngrok (via @yonkeltron)
- Added support for JSHints .jshintrc
- Improved support for Slate (via @bradcerasani)
- Added support for nvpy - a Linux client for SimpleNote (via @hiyer)
- Atom now only syncs essential files, excluding compiled and cache folders
  (via @lmartins)
- Support for Artistic Style (via @feigaochn)
- Support for Tig (via @damiankloip)
- Added bundle directory to vim config (via @alanlamielle)
- Support for Prezto (via @ponceleao)
- Added support for PHPStorm 7 & 8 (via @singles)
- Added support for aria2c (via @singles)
- Added support for Magic Launch (via @ryanburnett)
- Added support for Hazel (via @ryanburnett)
- Added support for Soulver (via @ryanburnett)
- Support for newsbeuter (via @ToostInc)
- Improved support for Stata (via @kfinlay)
- Improved Messages support (via @vitorgalvao)
- Support for Seil and moved PCKeyboardHack there (via @kfinlay)
- Improved support for curl (via @nkcfan)
- Improved support for fish (via @nanoxd)
- Improved support for BibDesk (via @kfinlay)
- Support for Karabiner (via @kfinlay)
- Latex config for TextMate (via @kfinlay)
- Support for Cartographica (via @kfinlay)
- Support for Go2Shell (via @kfinlay)
- Improved support for ExpanDrive (via @kfinlay)
- Added support for Tower 2 (via @mAAdhaTTah)
- Improved support for Textual (via @oalders)

## Mackup 0.7.3

- Support for Liftoff (via @Lumde)
- Support for Sublime Text 3 in Linux (via @hiyer)
- Support for Charles (via @raylillywhite)
- Support for Keybase
- Support for MySQL (via @fayland)
- Support for Wget (via @fayland)
- Improved support for Divvy (via @oalders)
- Support for SBT (via @laughedelic)
- Imroved support for nvALT (via @aristidesfl)
- Support for Perl related configuration (via @fayland)
- Support for AusKey (via @antulik)

## Mackup 0.7.2

- Support for Atom (via @damiankloip)
- Support for RubyMine 6 (via @damiankloip)
- Support for SBCL (via @yonkeltron)
- Support for asciinema (via @yonkeltron)
- Support for AWS CLI (via @yonkeltron)
- Limit .vim folder backup for better linux support (via @Imperiopolis)
- Add a missing OmniFocus preferences file (via @sbleon)
- Support for Phoenix (via @vitorgalvao)
- Print out the moved files on uninstall

## Mackup 0.7.1

- Improved the configuration loader engine
- Added support for Processing (via @vitorgalvao)
- Improved support for launchbar and fish (via @aristidesfl)
- Support for R (via @yonkeltron)
- Error out when an absolute filepath is used in a application config

## Mackup 0.7

- Added support for Google Drive to store your files
- Added support for any directory to store your files
- Ability to customize the Mackup directory name
- Improved the test coverage

## Mackup 0.6.1

- Added support for Livestreamer (via @vitorgalvao)
- Added support for Brackets (via @vitorgalvao)
- Added a list mode to list supported apps
- Improved the help message
- Prevent Mackup to be run as a superuser
- Code cleanup

## Mackup 0.6

- Added support for custom applications
- Fixed pip support (via @lachlancooper)
- Added XChat support (via @scottydelta)
- Removing Ember support, it does not like file links
- Homebrew fixes
- Doc updates

## Mackup 0.5.9

- Added support for rTorrent (via @mgalkiewicz)
- Added support for Dolphin (via @lachlancooper)
- Improved Janus support for Vim
- Do not sync Dash Docsets anymore
- Added support for Lightroom 5 (via @Darep)
- Added support for Adobe Camera Raw (via @Darep)
- Refactored the code to prepare future modularization

## Mackup 0.5.8

- Extend Little Snitch with latest user config file (via @stechico)
- Added support to Hands Off! (via @stechico)
- Fixed GnuPG support

## Mackup 0.5.7

- Only sync the config for Bundler
- Don't sync Apple Messages attachments
- Added support for Default Folder X (via @Cottser)
- Added support for Path Finder (via @Cottser)

## Mackup 0.5.6

- Added support for LittleSnitch (via @stechio)
- Added support for OmniGraffle (via @stecico)
- Added support for SABnzbd (via @stechico)
- Added support for Skitch (via @stechico)
- Added support for FontExplorer X (via @stechico)
- Improved Transmission support (via @stechico)
- Added support for Lightroom 2, 3 and 4 (via @stechico)
- Fix Bundler’s synced dir (via @atipugin)

## Mackup 0.5.5

- Added support for Enjoyable (via @vitorgalvao)
- Added support for Deal Alert (via @vitorgalvao)
- Added support for MagicPrefs (via @vitorgalvao)
- Added support for LaunchBar (via @Cottser)
- Added support for XLD (via @vitorgalvao)
- Added support for Gmail Notifr (via @lachlancooper)
- Added support for Awareness (via @lachlancooper)
- Added support for Chicken (via @lachlancooper)
- Added support for Hexels (via @lachlancooper)
- Added support for Clementine (via @lachlancooper)
- Add support for mpd and ncmpcpp (via @zmrow)
- Improved Sublime 3 support (via @laupiFrpar)
- Added FileZilla support (via @kidh0)
- Added support for Light Table (via @vitorgalvao)

## Mackup 0.5.4

- Added support for Arara and Aspell (via @twsh)
- Removed support of OS X Services, as it does not support links
- Added support for i2cssh and iTunes Applescripts (via @jannae)
- Make slogan consistent throughout (via @Cottser)
- Added tests to cover file copying and linking (via @Cottser)
- Better Apple Messages support (via @vitorgalvao)
- Added support for Keka (via @vitorgalvao)
- Added support for Feeds (via @vitorgalvao)
- Added support for Textual (via @vitorgalvao)

## Mackup 0.5.3

- Added support for Divvy (via @saulshanabrook)
- Added support for Apple Messages (via @pzbyszynski)
- Added support for Skype (via @pzbyszynski)
- Added support for SuperDuper! (via @pzbyszynski)
- Added support for ForkLift 2 (via @pzbyszynski)
- Added support for Ember (via @pzbyszynski)
- Added support for Dash and Cyberduck (via @suprememoocow)
- Added support for Mou (via @jannae)
- Added support for PokerStars (via @vitorgalvao)

## Mackup 0.5.2

- Added support for Tower (via @MichaelRBond)
- Added support for Colloquy (via @MichaelRBond)
- Added support for Twitterrific (via @MichaelRBond)
- Mackup path in dropbox is now configurable via constant (via @MichaelRBond)
- Added support for Spectacle (via @vincecima)

## Mackup 0.5.1

- Added support for exercism (via @mwarkentin)
- Added support for Skim
- Added support for Scenario
- Added support for Ack (via @adamlogic)
- Added support for Stata and SelfControl (via @kfinlay)
- Added support for LaTeXiT (via @twsh)
- Do not link ~/Library/* files on GNU/Linux, should fix #104

## Mackup 0.5

- Added GNU/Linux support (via @flexiondotorg)
- Added the ability to explicitly list the list of applications to sync (thx
  @zuhao)
- Added support for Shuttle, the heroku-accounts plugin for Heroku, bundler,
  pry and awesome-print for Ruby (via @yabawock)
- Added support for Bash it (via @Tam-Lin)

## Mackup 0.4.4

- Conflict folder sync fix (via @ediventurin)
- Added support for PIP (via @dhellmann)
- Added support for FTP's .netrc, Chef, Pear (via @yabawock)
- Added support for Irssi (via @louisrli)
- Added support for Htop and Janus (via @walkertraylor)
- Added support for Transmit (via @dustinmm80)
- Improved Vim support (via @yabawock)

## Mackup 0.4.3

- Added support for nvALT (via @stenehall)
- Added support for Adobe Lightroom, OS X Scripts Services and Quicklook (thx
  @Tam-Lin)
- Added support for Bartender, Caffeine, CloudApp, Droplr, Fantastical, Moom,
  OmniFocus, Pastebot, PopClip, Slogger (via @ediventurin)
- Added support for ClipMenu, MenuMeters, PhpStorm 6, RubyMine 5, Spotify
  (via @hakubo)
- Added support for Concentrate (via @raylillywhite)
- Added support for BibDesk (via @twsh)

## Mackup 0.4.2

- Made a method to check if a process is running (not yet)
- Added support for XCode (via @adeca)
- Added support for CoRD, Spark, f.lux, BetterTouchTool, BetterSnapTool and
  Coda 2 (via @TimCorcoran)
- Added support for Mailplane and Gitbox (via @THEY)

## Mackup 0.4.1

- Hotfix: Checking that a process is runnin is not working everywhere

## Mackup 0.4

- Fixed support for locked files e.g. SourceTree (via @dbingham)
- Added support for Nano (via @stechico)
- Added support for SHSH Blobs (via @stechico)
- Added support for Teamocil and Tmuxinator (via @djquan)
- Added support for Viscosity and Transmission (via @ovrtn)
- Fixed support for Sublime Text (via @nZac)
- Added a config file to not sync some user defined applications (via @nZac)

## Mackup 0.3.2

- Added support for iTerm2 (via @joshbrown)
- Added support for SourceTree (via @stechico)
- Added support for OS X's ColorSync profiles (via @stechico)
- Added support of AppCode 2 (via @MarcoSero)
- Added support of IntelliJIdea 12 (via @MarcoSero)
- Added support of RubyMine 4 (via @MarcoSero)
- Fixed a typo (via @dhellmann)
- Added support for Screen (via @dhellmann)
- Added support for PyPI (via @dhellmann)
- Added support for ExpanDrive (via @dhellmann)
- Added support for Git Hooks (via @dhellmann)

## Mackup 0.3.1

- Added support for Slate (via @stechico)
- Added support for Adium (via @stechico)
- Improved support for Mercurial (via @stechico)
- Added support for Sublime Text 3 (via @laupiFrpar)
- Added support for MPV (via @Nyx0uf)
- Added support for Ventrilo (via @stechico)
- Added support for TextMate (via @hkaju)
- Added support for Tmux, SizeUp, Quicksilver, Witch, ControlPlane, GeekTool,
  Keymo, KeyRemap4MacBook, MercuryMover, PCKeyboardHack (via @orenshk)
- Made the help screen more readable (too many supported apps)

## Mackup 0.3

- Added an uninstall mode to revert a system to its pre-Mackup state
- Added support for Byobu (via @drye)
- Added support for Fish (via @saulshanabrook)
- Improved the Vim support

## Mackup 0.2

- Added support for Emacs and XEmacs
- Added support for Zsh
- Added support for LimeChat
- Added support for Subversion (via @adamme)
- Added support for Oh My Zsh (via @adamme)
- Added support for Ruby and Rails (via @atipugin)
- Added support for Pow (via @atipugin)
- Added support for Ruby Version (via @adamstac)
- Added support for Pentadactyl (via @alanning)
- Added support for Vimperator (via @alanning)
- Improved Git support (via @atipugin)
- Improved Bash support (via @adamme)
- Doc updates

## Mackup 0.1

- Initial release<|MERGE_RESOLUTION|>--- conflicted
+++ resolved
@@ -13,6 +13,7 @@
 - Add support for FlexGet (via @benwa)
 - Add support for Ctags (via @joshmedeski)
 - Add support for KeepingYouAwake (via @zharmany)
+- Add support for Terminal (via @ryanjbonnell)
 
 ## Mackup 0.8.14
 
@@ -52,7 +53,6 @@
 - Fixed Mailplane Support (via @TCattd)
 - Add support for Maid (via @zanderzhng)
 - Add support for Ansible (via @mlrobinson)
-<<<<<<< HEAD
 - Add support for Querious (via @ryanjbonnell)
 - Add support for IntelliJ IDEA 15 (via @singles)
 - Removed iTerm2 support since iTerm2 overwrites the symlink (via @adamlogic)
@@ -68,9 +68,6 @@
 - Add support for doublecmd (via @doubleloop)
 - Add support for BBEdit (via @ryanjbonnell)
 - Add support for TextExpander (via @cjs)
-=======
-- Add support for Terminal (via @ryanjbonnell)
->>>>>>> 24e72293
 
 ## Mackup 0.8.12
 
