--- conflicted
+++ resolved
@@ -15,7 +15,6 @@
 - Add support for Ctags (via @joshmedeski)
 - Add support for KeepingYouAwake (via @zharmany)
 - Add support for Terminal (via @ryanjbonnell)
-<<<<<<< HEAD
 - Add support for Sketch (via @enkia)
 - Added additional Navicat products to existing support (via @drbyte)
 - Add support for Visual Studio Code - Insiders (via @dannyamey)
@@ -23,9 +22,7 @@
 - Add support for Swinsian (via @eramdam)
 - Add support for Slic3r (via @blamh)
 - Add support for Airmail (via @bleen)
-=======
 - Add support for Wireshark 2 (via @tdm00)
->>>>>>> 548b34c0
 
 ## Mackup 0.8.14
 
