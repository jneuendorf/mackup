--- conflicted
+++ resolved
@@ -2,11 +2,8 @@
 
 ## WIP
 
-<<<<<<< HEAD
 - Added ~/bin as a commonly used folder to sync (thx @zanona)
-=======
 - Fixed support for locked files e.g. SourceTree (thx @dbingham)
->>>>>>> 714208b6
 
 ## Mackup 0.3.2
 
