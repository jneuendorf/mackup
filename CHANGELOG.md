--- conflicted
+++ resolved
@@ -3,16 +3,13 @@
 ## WIP
 
 - Add support for Robomongo (via @rbartoli)
-<<<<<<< HEAD
 - Add support for AppCleaner (via @rbartoli)
 - Add support for Doxie (via @rbartoli)
 - Add support for Jumpcut (via @rbartoli)
 - Add support for TotalSpaces2 (via @rbartoli)
 - Add support for WebStorm 11 (via @rbartoli)
 - Add support for z (via @rbartoli)
-=======
 - Add support for Electrum (via @rbartoli)
->>>>>>> 01ddc4db
 
 ## Mackup 0.8.12
 
