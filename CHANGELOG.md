--- conflicted
+++ resolved
@@ -15,7 +15,6 @@
 - Add support for Ctags (via @joshmedeski)
 - Add support for KeepingYouAwake (via @zharmany)
 - Add support for Terminal (via @ryanjbonnell)
-<<<<<<< HEAD
 - Add support for Sketch (via @enkia)
 - Added additional Navicat products to existing support (via @drbyte)
 - Add support for Visual Studio Code - Insiders (via @dannyamey)
@@ -31,9 +30,7 @@
 - Add support for Environmental Station Alpha (via @icopp)
 - Add support for Forge (via @icopp)
 - Add support for Ancient Domains of Mystery (via @icopp)
-=======
 - Add support for Atlantis (via @icopp)
->>>>>>> 5d5b9b94
 
 ## Mackup 0.8.14
 
