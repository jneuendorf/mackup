# Mackup Changelog

## WIP

<<<<<<< HEAD
- Add support for OpenEmu (via @fantattitude)
=======
- Add .vim/plugin/settings folder (via @gmpetrov)
>>>>>>> c0ccf85b
- Add support for Tunnelblick (via @sidick)
- Add support for PHPStorm 10 (via @welly)
- Add support for Robomongo (via @rbartoli)
- Add support for AppCleaner (via @rbartoli)
- Add support for Doxie (via @rbartoli)
- Add support for Jumpcut (via @rbartoli)
- Add support for TotalSpaces2 (via @rbartoli)
- Add support for WebStorm 11 (via @rbartoli)
- Add support for z (via @rbartoli)
- Add support for Electrum (via @rbartoli)
- Add support for MPlayerX (via @digglife)
- Add support for Day-O (via @mateusrevoredo)
- Add support for Smooth Mouse (via @mateusrevoredo)
- Add support for MacDown (via @mateusrevoredo)
- Add support for Spotify Notifications (via @mateusrevoredo)
- Fixed Gear Player Support (via @TCattd)
- Fixed Mailplane Support (via @TCattd)
- Add support for Maid (via @zanderzhng)
- Add support for Ansible (via @mlrobinson)
- Add support for Querious (via @ryanjbonnell)
- Add support for IntelliJ IDEA 15 (via @singles)
- Removed iTerm2 support since iTerm2 overwrites the symlink (via @adamlogic)
- Add support for Rime (via @codefalling)
- Improved support for R (via @wyf88)
- Add support for Rhythmbox (via @orschiro)
- Add support for MonoDevelop (via @jamessa)
- Fixed Skype Support (via @TCattd)

## Mackup 0.8.12

- Don't fail if the file is not in the mackup home
- Verbose mode state when a link is broken
- Add support for MacDive (via @peschee)
- Added support of AppCode 3.2 (via @usami-k)
- Improved support for BetterTouchTool, excluding Sparkle data (via @kfinlay)
- Improved Ubersicht support, excluding Sparkle data (via @kfinlay)
- Add support for neovim (via @hiyer)
- Add support for Pandoc
- Add support for PhpStorm 9.5 (via @mnapoli)
- Improved support for Composer, backup ./composer/composer.json (via @mnapoli)
- Add support for Blackfire (via @mnapoli)
- Add support for liquidprompt (via @GochoMugo)
- Add support for ShowyEdge (via @zanderzhng)
- Add support for Redshift (via @orschiro)
- Add support for CopyQ (via @orschiro)

## Mackup 0.8.11

- Added support for Mailmate (via @cdransf)
- Added support for Xcode plugins (via @bartoszj)
- XDG support for app configs (via @mkwmms)

## Mackup 0.8.10

- Added support for SecureCRT (via @micate)
- Added dry-run and verbose options (via @yastero)
- Removed a git link which was overwritten by GitHub to a file

## Mackup 0.8.9

- Fixed the 'force' option (via @hiyer)

## Mackup 0.8.8

- Added support for syncing over Box (via @ninjabong)
- Added support for Photoshop CC (via @ponychicken)
- Removed problematic Lightroom support
- Improved support for ssh, excluding the credential keys (via @nkcfan)
- Added an option to not have to confirm every action (via @Timidger)
- Fixed TextMate syncing

## Mackup 0.8.7

- Add in support for yosemite for google drive (via @seanfreiburg)
- Added support for taskwarrior (via @ToostInc)
- Added support for Gear Music Player (via @TCattd)
- Added support for Dash 3 (via @Kapeli)
- Added support for Yummy FTP (via @TCattd)
- Added support for PHPStorm 9 (via @suyan)
- Added support for ShiftIt (via @hexedpackets)
- Added support for Android Studio 1.3 (via @usami-k)
- Added support for Clipy (via @usami-k)
- Added support for HyperSwitch (via @usami-k)
- Added support for Xamarin Studio 5 (via @usami-k)
- Added support for RStudio (via @kfinlay)
- Added support for iCloud as a new storage (via @jlowin)
- Allow the mackup home to be a subfolder (via @mkwmms)
- Added support for version 8 of Microsoft Remote Desktop (via @tdm00)

## Mackup 0.8.6

- Added support for PyRadio (via @joaoponceleao)
- Added support for Dropzone 3 (via @iansoper)
- Added support for Autokey (via @danielsuo)
- Added support for Docker (via @carlossg)
- Add toolchains.xml in Maven syncing (via @jcgay)
- Added support of WebStorm 10 (via @morphinewan)
- Added support of Gnome SSH Tunnel Manager (via @skyrocknroll)
- Added support for Hammerspoon (via @jkaan)
- Added support for Bitchx (via @troywilson_)
- Added support for EditorConfig (via @chadluo)
- Add com.agilebits.onepassword4.plist in 1Password (via @amatos)
- Added support for Versions (via @amatos)
- Added support for Gas Mask (via @zanderzhng)
- Removed broken support for Stickies and Z
- Add ee.clockwise.gmask.plist in Gas Mask (via @zanderzhng)
- Add configs for mpv (via @zanderzhng)
- Added support for Shimo (via @amatos)
- Added support for tvnamer (via @ronniemoore)
- Added support for Royal TSX (via @amatos)
- Added support for CotEditor (via @usami-k)
- Added support for xbindkeys (via @scottames)
- Added support for Spacemacs (via @x-ji)
- Added support for Visual Studio Code (via @luisdemanuel)
- Added support for Gradle (via @jcgay)
- Added support for Capture One (via @devnulled)
- Added support for version 3 of Mailplane (via @roderik)
- Improved Transmission support (via @TrigonaMinima)
- Added support for Nomacs (via @TrigonaMinima)
- Added support for DbVisualizer (via @ronniemoore)
- Added support for MusicBrainz Picard (via @TrigonaMinima)
- Extended KeePassX support for v2 (via @TCattd)
- Improved Mailplane 3 support (via @TCattd)

## Mackup 0.8.5

- Support for Z (via @jkaan)
- Support for GMVault (via @jkaan)
- Support for MATLAB (via @danielsuo)
- Add a --version parameter (via @Timidger)
- Use docopt for the CLI to prepare for future features
- Added support for Arm (via @bobwenx)

## Mackup 0.8.4

- Added support for PyCharm 4 (via @fcvarela)
- Added support for Popcorn Time (via @JacopKane)
- Sublime Text syncs only Packages/User directory on Linux (via @jnv)

## Mackup 0.8.3

- Remove the scripts dir from Messages syncing (@vitorgalvao)
- Added support of AppCode 3.1 (via @morphinewan)
- Added support for KeePassX (via @TCattd)
- Added support for DefaultKeyBinding in OSX (via @adamclerk and @kfinlay)
- Fix support for the Atom editor (via @damiankloip)
- Added support for HexChat (via @jubalh)
- Added support for Todo.txt CLI (via @jubalh)

## Mackup 0.8.2

- Fix: Users with a list of apps to sync were getting an error on restore or
  uninstall

## Mackup 0.8.1

- Fix: Restore and uninstall the Mackup config before any other application
  config
- PEP8 compliance

## Mackup 0.8

- Limit .gem folder backup for Ruby, including credentials file only (via
  @ashchan)
- Support for PostgreSQL (via @bashu)
- Support for consular (via @bashu)
- Support for Punto Switcher (via @bashu)
- Support for Poedit (via @bashu)
- Support for Max (via @bashu)
- Support for jrnl (via @huyhong)
- Support for XtraFinder (via @ethanl)
- Support for Rubocop (via @iainbeeston)
- Support for Terminator (via @chr1sbest)
- Support for Houdini (via @kfinlay)
- Support for IntelliJ IDEA 13 & 14 (via @dsager)
- Support for Pass (via @kykim)
- Support for Composer (via @fayland)
- Support for GHCi (via @marcosero)
- Add .gitignore (via @eyadsibai)
- Support for spectrwm (via @cnodell)
- Fixed Textual support (via @crkochan)
- Support for 1Password 4 (via @jverdeyen)
- Support for GrandTotal 3 (via @jverdeyen)
- Support for TaskPaper (via @iloveitaly)
- Support for SequelPro plist (via @iloveitaly)
- Support for Kaleidoscope (via @iloveitaly)
- Support for Stay (via @iloveitaly)
- Support for Screenhero (via @iloveitaly)
- Support for Scrivener (via @iloveitaly)
- Support for ColorSchemer Studio 2 (via @iloveitaly)
- Support for Billings Pro Server Admin (via @iloveitaly)
- Support for iStat Menus 5 (via @jverdeyen)
- Support for WebStorm 9 (via @inxilpro)
- Support for Oh My Fish (via @inxilpro)
- Support for Scroll Reverser (via @ponychicken)
- Support for JuliaLang (via @danielsuo)
- Support for OsX Stickies (via @djabbz)
- Support for Navicat Database GUI tools (via @tdm00)
- Sublime Text 3 now only syncs essential files, excluding session and cache
  folders
- Support for ProxyChains & ProxyChains NG (via @mttrb)
- Support for Maven (via @jcgay)
- Improved support for Apple ColorSync (via @devnulled)
- Support for IPython (via @nrvs)
- Support for i3 (via @akash0x53)
- Support for tint2 (via @mr-seiler)
- Support for Conky (via @mr-seiler)
- Fix: Custom app config must take precedence over stock app config (thx @Gyran
  and @jalaziz)
- Support for Ubersicht (via @kfinlay)
- Added support for npm (via @zheng1 and @jaxgeller)
- Added support for Microsoft Azure CLI (via @zheng1)
- Fix: Take into account apps specified in .mackup.cfg for the restore and
  uninstall operations
- Improvement: More explicit file paths displayed (thx @danielcompton)
- Support for Webstorm 8 (via @webpro)
- Support for dig (via @glaszig)
- Support for Copy sync engine (via @exiva)
- Improved bash support (via @pkyeck)
- Improved Python 3 support (via @dannluciano)
- Added support for VLC (via @kiliankoe)
- Added doc, ftdetect, ftplugin, indent, syntax directories to vim config
  (via @feigaochn)
- Added support of AppCode 3 (via @turygo and @dsiu)
- Feature: Display error messages in red (via @Timidger)

## Mackup 0.7.4

- Better Python packaging, deleted the half-baked binary
- Adding support for ngrok .ngrok (via @yonkeltron)
- Added support for JSHints .jshintrc
- Improved support for Slate (via @bradcerasani)
- Added support for nvpy - a Linux client for SimpleNote (via @hiyer)
- Atom now only syncs essential files, excluding compiled and cache folders
  (via @lmartins)
- Support for Artistic Style (via @feigaochn)
- Support for Tig (via @damiankloip)
- Added bundle directory to vim config (via @alanlamielle)
- Support for Prezto (via @ponceleao)
- Added support for PHPStorm 7 & 8 (via @singles)
- Added support for aria2c (via @singles)
- Added support for Magic Launch (via @ryanburnett)
- Added support for Hazel (via @ryanburnett)
- Added support for Soulver (via @ryanburnett)
- Support for newsbeuter (via @ToostInc)
- Improved support for Stata (via @kfinlay)
- Improved Messages support (via @vitorgalvao)
- Support for Seil and moved PCKeyboardHack there (via @kfinlay)
- Improved support for curl (via @nkcfan)
- Improved support for fish (via @nanoxd)
- Improved support for BibDesk (via @kfinlay)
- Support for Karabiner (via @kfinlay)
- Latex config for TextMate (via @kfinlay)
- Support for Cartographica (via @kfinlay)
- Support for Go2Shell (via @kfinlay)
- Improved support for ExpanDrive (via @kfinlay)
- Added support for Tower 2 (via @mAAdhaTTah)
- Improved support for Textual (via @oalders)

## Mackup 0.7.3

- Support for Liftoff (via @Lumde)
- Support for Sublime Text 3 in Linux (via @hiyer)
- Support for Charles (via @raylillywhite)
- Support for Keybase
- Support for MySQL (via @fayland)
- Support for Wget (via @fayland)
- Improved support for Divvy (via @oalders)
- Support for SBT (via @laughedelic)
- Imroved support for nvALT (via @aristidesfl)
- Support for Perl related configuration (via @fayland)
- Support for AusKey (via @antulik)

## Mackup 0.7.2

- Support for Atom (via @damiankloip)
- Support for RubyMine 6 (via @damiankloip)
- Support for SBCL (via @yonkeltron)
- Support for asciinema (via @yonkeltron)
- Support for AWS CLI (via @yonkeltron)
- Limit .vim folder backup for better linux support (via @Imperiopolis)
- Add a missing OmniFocus preferences file (via @sbleon)
- Support for Phoenix (via @vitorgalvao)
- Print out the moved files on uninstall

## Mackup 0.7.1

- Improved the configuration loader engine
- Added support for Processing (via @vitorgalvao)
- Improved support for launchbar and fish (via @aristidesfl)
- Support for R (via @yonkeltron)
- Error out when an absolute filepath is used in a application config

## Mackup 0.7

- Added support for Google Drive to store your files
- Added support for any directory to store your files
- Ability to customize the Mackup directory name
- Improved the test coverage

## Mackup 0.6.1

- Added support for Livestreamer (via @vitorgalvao)
- Added support for Brackets (via @vitorgalvao)
- Added a list mode to list supported apps
- Improved the help message
- Prevent Mackup to be run as a superuser
- Code cleanup

## Mackup 0.6

- Added support for custom applications
- Fixed pip support (via @lachlancooper)
- Added XChat support (via @scottydelta)
- Removing Ember support, it does not like file links
- Homebrew fixes
- Doc updates

## Mackup 0.5.9

- Added support for rTorrent (via @mgalkiewicz)
- Added support for Dolphin (via @lachlancooper)
- Improved Janus support for Vim
- Do not sync Dash Docsets anymore
- Added support for Lightroom 5 (via @Darep)
- Added support for Adobe Camera Raw (via @Darep)
- Refactored the code to prepare future modularization

## Mackup 0.5.8

- Extend Little Snitch with latest user config file (via @stechico)
- Added support to Hands Off! (via @stechico)
- Fixed GnuPG support

## Mackup 0.5.7

- Only sync the config for Bundler
- Don't sync Apple Messages attachments
- Added support for Default Folder X (via @Cottser)
- Added support for Path Finder (via @Cottser)

## Mackup 0.5.6

- Added support for LittleSnitch (via @stechio)
- Added support for OmniGraffle (via @stecico)
- Added support for SABnzbd (via @stechico)
- Added support for Skitch (via @stechico)
- Added support for FontExplorer X (via @stechico)
- Improved Transmission support (via @stechico)
- Added support for Lightroom 2, 3 and 4 (via @stechico)
- Fix Bundler’s synced dir (via @atipugin)

## Mackup 0.5.5

- Added support for Enjoyable (via @vitorgalvao)
- Added support for Deal Alert (via @vitorgalvao)
- Added support for MagicPrefs (via @vitorgalvao)
- Added support for LaunchBar (via @Cottser)
- Added support for XLD (via @vitorgalvao)
- Added support for Gmail Notifr (via @lachlancooper)
- Added support for Awareness (via @lachlancooper)
- Added support for Chicken (via @lachlancooper)
- Added support for Hexels (via @lachlancooper)
- Added support for Clementine (via @lachlancooper)
- Add support for mpd and ncmpcpp (via @zmrow)
- Improved Sublime 3 support (via @laupiFrpar)
- Added FileZilla support (via @kidh0)
- Added support for Light Table (via @vitorgalvao)

## Mackup 0.5.4

- Added support for Arara and Aspell (via @twsh)
- Removed support of OS X Services, as it does not support links
- Added support for i2cssh and iTunes Applescripts (via @jannae)
- Make slogan consistent throughout (via @Cottser)
- Added tests to cover file copying and linking (via @Cottser)
- Better Apple Messages support (via @vitorgalvao)
- Added support for Keka (via @vitorgalvao)
- Added support for Feeds (via @vitorgalvao)
- Added support for Textual (via @vitorgalvao)

## Mackup 0.5.3

- Added support for Divvy (via @saulshanabrook)
- Added support for Apple Messages (via @pzbyszynski)
- Added support for Skype (via @pzbyszynski)
- Added support for SuperDuper! (via @pzbyszynski)
- Added support for ForkLift 2 (via @pzbyszynski)
- Added support for Ember (via @pzbyszynski)
- Added support for Dash and Cyberduck (via @suprememoocow)
- Added support for Mou (via @jannae)
- Added support for PokerStars (via @vitorgalvao)

## Mackup 0.5.2

- Added support for Tower (via @MichaelRBond)
- Added support for Colloquy (via @MichaelRBond)
- Added support for Twitterrific (via @MichaelRBond)
- Mackup path in dropbox is now configurable via constant (via @MichaelRBond)
- Added support for Spectacle (via @vincecima)

## Mackup 0.5.1

- Added support for exercism (via @mwarkentin)
- Added support for Skim
- Added support for Scenario
- Added support for Ack (via @adamlogic)
- Added support for Stata and SelfControl (via @kfinlay)
- Added support for LaTeXiT (via @twsh)
- Do not link ~/Library/* files on GNU/Linux, should fix #104

## Mackup 0.5

- Added GNU/Linux support (via @flexiondotorg)
- Added the ability to explicitly list the list of applications to sync (thx
  @zuhao)
- Added support for Shuttle, the heroku-accounts plugin for Heroku, bundler,
  pry and awesome-print for Ruby (via @yabawock)
- Added support for Bash it (via @Tam-Lin)

## Mackup 0.4.4

- Conflict folder sync fix (via @ediventurin)
- Added support for PIP (via @dhellmann)
- Added support for FTP's .netrc, Chef, Pear (via @yabawock)
- Added support for Irssi (via @louisrli)
- Added support for Htop and Janus (via @walkertraylor)
- Added support for Transmit (via @dustinmm80)
- Improved Vim support (via @yabawock)

## Mackup 0.4.3

- Added support for nvALT (via @stenehall)
- Added support for Adobe Lightroom, OS X Scripts Services and Quicklook (thx
  @Tam-Lin)
- Added support for Bartender, Caffeine, CloudApp, Droplr, Fantastical, Moom,
  OmniFocus, Pastebot, PopClip, Slogger (via @ediventurin)
- Added support for ClipMenu, MenuMeters, PhpStorm 6, RubyMine 5, Spotify
  (via @hakubo)
- Added support for Concentrate (via @raylillywhite)
- Added support for BibDesk (via @twsh)

## Mackup 0.4.2

- Made a method to check if a process is running (not yet)
- Added support for XCode (via @adeca)
- Added support for CoRD, Spark, f.lux, BetterTouchTool, BetterSnapTool and
  Coda 2 (via @TimCorcoran)
- Added support for Mailplane and Gitbox (via @THEY)

## Mackup 0.4.1

- Hotfix: Checking that a process is runnin is not working everywhere

## Mackup 0.4

- Fixed support for locked files e.g. SourceTree (via @dbingham)
- Added support for Nano (via @stechico)
- Added support for SHSH Blobs (via @stechico)
- Added support for Teamocil and Tmuxinator (via @djquan)
- Added support for Viscosity and Transmission (via @ovrtn)
- Fixed support for Sublime Text (via @nZac)
- Added a config file to not sync some user defined applications (via @nZac)

## Mackup 0.3.2

- Added support for iTerm2 (via @joshbrown)
- Added support for SourceTree (via @stechico)
- Added support for OS X's ColorSync profiles (via @stechico)
- Added support of AppCode 2 (via @MarcoSero)
- Added support of IntelliJIdea 12 (via @MarcoSero)
- Added support of RubyMine 4 (via @MarcoSero)
- Fixed a typo (via @dhellmann)
- Added support for Screen (via @dhellmann)
- Added support for PyPI (via @dhellmann)
- Added support for ExpanDrive (via @dhellmann)
- Added support for Git Hooks (via @dhellmann)

## Mackup 0.3.1

- Added support for Slate (via @stechico)
- Added support for Adium (via @stechico)
- Improved support for Mercurial (via @stechico)
- Added support for Sublime Text 3 (via @laupiFrpar)
- Added support for MPV (via @Nyx0uf)
- Added support for Ventrilo (via @stechico)
- Added support for TextMate (via @hkaju)
- Added support for Tmux, SizeUp, Quicksilver, Witch, ControlPlane, GeekTool,
  Keymo, KeyRemap4MacBook, MercuryMover, PCKeyboardHack (via @orenshk)
- Made the help screen more readable (too many supported apps)

## Mackup 0.3

- Added an uninstall mode to revert a system to its pre-Mackup state
- Added support for Byobu (via @drye)
- Added support for Fish (via @saulshanabrook)
- Improved the Vim support

## Mackup 0.2

- Added support for Emacs and XEmacs
- Added support for Zsh
- Added support for LimeChat
- Added support for Subversion (via @adamme)
- Added support for Oh My Zsh (via @adamme)
- Added support for Ruby and Rails (via @atipugin)
- Added support for Pow (via @atipugin)
- Added support for Ruby Version (via @adamstac)
- Added support for Pentadactyl (via @alanning)
- Added support for Vimperator (via @alanning)
- Improved Git support (via @atipugin)
- Improved Bash support (via @adamme)
- Doc updates

## Mackup 0.1

- Initial release<|MERGE_RESOLUTION|>--- conflicted
+++ resolved
@@ -2,11 +2,8 @@
 
 ## WIP
 
-<<<<<<< HEAD
 - Add support for OpenEmu (via @fantattitude)
-=======
 - Add .vim/plugin/settings folder (via @gmpetrov)
->>>>>>> c0ccf85b
 - Add support for Tunnelblick (via @sidick)
 - Add support for PHPStorm 10 (via @welly)
 - Add support for Robomongo (via @rbartoli)
