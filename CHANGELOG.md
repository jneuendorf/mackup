# Mackup Changelog

## WIP

<<<<<<< HEAD
- Added support for Enjoyable (thx @vitorgalvao)
- Added support for Deal Alert (thx @vitorgalvao)
- Added support for MagicPrefs (thx @vitorgalvao)
- Added support for LaunchBar (thx @Cottser)
- Added support for XLD (thx @vitorgalvao)
- Added support for Gmail Notifr (thx @lachlancooper)
- Added support for Awareness (thx @lachlancooper)
- Added support for Chicken (thx @lachlancooper)
- Added support for Hexels (thx @lachlancooper)
=======
- Added support for Clementine (thx @lachlancooper)
>>>>>>> b6e94958

## Mackup 0.5.4

- Added support for Arara and Aspell (thx @twsh)
- Removed support of OS X Services, as it does not support links
- Added support for i2cssh and iTunes Applescripts (thx @jannae)
- Make slogan consistent throughout (thx @Cottser)
- Added tests to cover file copying and linking (thx @Cottser)
- Better Apple Messages support (thx @vitorgalvao)
- Added support for Keka (thx @vitorgalvao)
- Added support for Feeds (thx @vitorgalvao)
- Added support for Textual (thx @vitorgalvao)

## Mackup 0.5.3

- Added support for Divvy (thx @saulshanabrook)
- Added support for Apple Messages (thx @pzbyszynski)
- Added support for Skype (thx @pzbyszynski)
- Added support for SuperDuper! (thx @pzbyszynski)
- Added support for ForkLift 2 (thx @pzbyszynski)
- Added support for Ember (thx @pzbyszynski)
- Added support for Dash and Cyberduck (thx @suprememoocow)
- Added support for Mou (thx @jannae)
- Added support for PokerStars (thx @vitorgalvao)

## Mackup 0.5.2

- Added support for Tower (thx @MichaelRBond)
- Added support for Colloquy (thx @MichaelRBond)
- Added support for Twitterrific (thx @MichaelRBond)
- Mackup path in dropbox is now configurable via constant (thx @MichaelRBond)
- Added support for Spectacle (thx @vincecima)

## Mackup 0.5.1

- Added support for exercism (thx @mwarkentin)
- Added support for Skim
- Added support for Scenario
- Added support for Ack (thx @adamlogic)
- Added support for Stata and SelfControl (thx @kfinlay)
- Added support for LaTeXiT (thx @twsh)
- Do not link ~/Library/* files on GNU/Linux, should fix #104

## Mackup 0.5

- Added GNU/Linux support (thx @flexiondotorg)
- Added the ability to explicitly list the list of applications to sync (thx
  @zuhao)
- Added support for Shuttle, the heroku-accounts plugin for Heroku, bundler, pry
  and awesome-print for Ruby (thx @yabawock)
- Added support for Bash it (thx @Tam-Lin)

## Mackup 0.4.4

- Conflict folder sync fix (thx @ediventurin)
- Added support for PIP (thx @dhellmann)
- Added support for FTP's .netrc, Chef, Pear (thx @yabawock)
- Added support for Irssi (thx @louisrli)
- Added support for Htop and Janus (thx @walkertraylor)
- Added support for Transmit (thx @dustinmm80)
- Improved Vim support (thx @yabawock)

## Mackup 0.4.3

- Added support for nvALT (thx @stenehall)
- Added support for Adobe Lightroom, OS X Scripts Services and Quicklook (thx
  @Tam-Lin)
- Added support for Bartender, Caffeine, CloudApp, Droplr, Fantastical, Moom,
  OmniFocus, Pastebot, PopClip, Slogger (thx @ediventurin)
- Added support for ClipMenu, MenuMeters, PhpStorm 6, RubyMine 5, Spotify
  (thx @hakubo)
- Added support for Concentrate (thx @raylillywhite)
- Added support for BibDesk (thx @twsh)

## Mackup 0.4.2

- Made a method to check if a process is running (not yet)
- Added support for XCode (thx @adeca)
- Added support for CoRD, Spark, f.lux, BetterTouchTool, BetterSnapTool and
  Coda 2 (thx @TimCorcoran)
- Added support for Mailplane and Gitbox (thx @THEY)

## Mackup 0.4.1

- Hotfix: Checking that a process is runnin is not working everywhere

## Mackup 0.4

- Fixed support for locked files e.g. SourceTree (thx @dbingham)
- Added support for Nano (thx @stechico)
- Added support for SHSH Blobs (thx @stechico)
- Added support for Teamocil and Tmuxinator (thx @djquan)
- Added support for Viscosity and Transmission (thx @ovrtn)
- Fixed support for Sublime Text (thx @nZac)
- Added a config file to not sync some user defined applications (thx @nZac)

## Mackup 0.3.2

- Added support for iTerm2 (thx @joshbrown)
- Added support for SourceTree (thx @stechico)
- Added support for OS X's ColorSync profiles (thx @stechico)
- Added support of AppCode 2 (thx @MarcoSero)
- Added support of IntelliJIdea 12 (thx @MarcoSero)
- Added support of RubyMine 4 (thx @MarcoSero)
- Fixed a typo (thx @dhellmann)
- Added support for Screen (thx @dhellmann)
- Added support for PyPI (thx @dhellmann)
- Added support for ExpanDrive (thx @dhellmann)
- Added support for Git Hooks (thx @dhellmann)

## Mackup 0.3.1

- Added support for Slate (thx @stechico)
- Added support for Adium (thx @stechico)
- Improved support for Mercurial (thx @stechico)
- Added support for Sublime Text 3 (thx @laupiFrpar)
- Added support for MPV (thx @Nyx0uf)
- Added support for Ventrilo (thx @stechico)
- Added support for TextMate (thx @hkaju)
- Added support for Tmux, SizeUp, Quicksilver, Witch, ControlPlane, GeekTool,
  Keymo, KeyRemap4MacBook, MercuryMover, PCKeyboardHack (thx @orenshk)
- Made the help screen more readable (too many supported apps)

## Mackup 0.3

- Added an uninstall mode to revert a system to its pre-Mackup state
- Added support for Byobu (thx @drye)
- Added support for Fish (thx @saulshanabrook)
- Improved the Vim support

## Mackup 0.2

- Added support for Emacs and XEmacs
- Added support for Zsh
- Added support for LimeChat
- Added support for Subversion (thx @adamme)
- Added support for Oh My Zsh (thx @adamme)
- Added support for Ruby and Rails (thx @atipugin)
- Added support for Pow (thx @atipugin)
- Added support for Ruby Version (thx @adamstac)
- Added support for Pentadactyl (thx @alanning)
- Added support for Vimperator (thx @alanning)
- Improved Git support (thx @atipugin)
- Improved Bash support (thx @adamme)
- Doc updates

## Mackup 0.1

- Initial release<|MERGE_RESOLUTION|>--- conflicted
+++ resolved
@@ -2,7 +2,6 @@
 
 ## WIP
 
-<<<<<<< HEAD
 - Added support for Enjoyable (thx @vitorgalvao)
 - Added support for Deal Alert (thx @vitorgalvao)
 - Added support for MagicPrefs (thx @vitorgalvao)
@@ -12,9 +11,7 @@
 - Added support for Awareness (thx @lachlancooper)
 - Added support for Chicken (thx @lachlancooper)
 - Added support for Hexels (thx @lachlancooper)
-=======
 - Added support for Clementine (thx @lachlancooper)
->>>>>>> b6e94958
 
 ## Mackup 0.5.4
 
