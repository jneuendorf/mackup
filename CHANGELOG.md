# Mackup Changelog

## WIP

<<<<<<< HEAD
- Add support for PhpStorm 2016.1 (via @driesvints)
- Added linux support for Audacious (via @doubleloop)
=======
- Add support for IntelliJ IDEA 2016.1 (via @jcgay)
>>>>>>> d6eec503

## Mackup 0.8.13

- Add support for OpenEmu (via @fantattitude)
- Add .vim/plugin/settings folder (via @gmpetrov)
- Add support for Tunnelblick (via @sidick)
- Add support for Zathura (via @timidger)
- Add support for PHPStorm 10 (via @welly)
- Add support for Robomongo (via @rbartoli)
- Add support for AppCleaner (via @rbartoli)
- Add support for Doxie (via @rbartoli)
- Add support for Jumpcut (via @rbartoli)
- Add support for TotalSpaces2 (via @rbartoli)
- Add support for WebStorm 11 (via @rbartoli)
- Add support for z (via @rbartoli)
- Add support for Electrum (via @rbartoli)
- Add support for MPlayerX (via @digglife)
- Add support for Day-O (via @mateusrevoredo)
- Add support for Smooth Mouse (via @mateusrevoredo)
- Add support for MacDown (via @mateusrevoredo)
- Add support for Spotify Notifications (via @mateusrevoredo)
- Fixed Gear Player Support (via @TCattd)
- Fixed Mailplane Support (via @TCattd)
- Add support for Maid (via @zanderzhng)
- Add support for Ansible (via @mlrobinson)
- Add support for Querious (via @ryanjbonnell)
- Add support for IntelliJ IDEA 15 (via @singles)
- Removed iTerm2 support since iTerm2 overwrites the symlink (via @adamlogic)
- Add support for Rime (via @codefalling)
- Improved support for R (via @wyf88)
- Add support for Rhythmbox (via @orschiro)
- Add support for MonoDevelop (via @jamessa)
- Fixed Skype Support (via @TCattd)
- Add support for Name Mangler (via @ryanjbonnell)
- Add support for Workrave (via @doubleloop)
- Add support for gdb (via @doubleloop)
- Add support for fasd (via @doubleloop)
- Add support for doublecmd (via @doubleloop)
- Add support for BBEdit (via @ryanjbonnell)
- Add support for TextExpander (via @cjs)

## Mackup 0.8.12

- Don't fail if the file is not in the mackup home
- Verbose mode state when a link is broken
- Add support for MacDive (via @peschee)
- Added support of AppCode 3.2 (via @usami-k)
- Improved support for BetterTouchTool, excluding Sparkle data (via @kfinlay)
- Improved Ubersicht support, excluding Sparkle data (via @kfinlay)
- Add support for neovim (via @hiyer)
- Add support for Pandoc
- Add support for PhpStorm 9.5 (via @mnapoli)
- Improved support for Composer, backup ./composer/composer.json (via @mnapoli)
- Add support for Blackfire (via @mnapoli)
- Add support for liquidprompt (via @GochoMugo)
- Add support for ShowyEdge (via @zanderzhng)
- Add support for Redshift (via @orschiro)
- Add support for CopyQ (via @orschiro)

## Mackup 0.8.11

- Added support for Mailmate (via @cdransf)
- Added support for Xcode plugins (via @bartoszj)
- XDG support for app configs (via @mkwmms)

## Mackup 0.8.10

- Added support for SecureCRT (via @micate)
- Added dry-run and verbose options (via @yastero)
- Removed a git link which was overwritten by GitHub to a file

## Mackup 0.8.9

- Fixed the 'force' option (via @hiyer)

## Mackup 0.8.8

- Added support for syncing over Box (via @ninjabong)
- Added support for Photoshop CC (via @ponychicken)
- Removed problematic Lightroom support
- Improved support for ssh, excluding the credential keys (via @nkcfan)
- Added an option to not have to confirm every action (via @Timidger)
- Fixed TextMate syncing

## Mackup 0.8.7

- Add in support for yosemite for google drive (via @seanfreiburg)
- Added support for taskwarrior (via @ToostInc)
- Added support for Gear Music Player (via @TCattd)
- Added support for Dash 3 (via @Kapeli)
- Added support for Yummy FTP (via @TCattd)
- Added support for PHPStorm 9 (via @suyan)
- Added support for ShiftIt (via @hexedpackets)
- Added support for Android Studio 1.3 (via @usami-k)
- Added support for Clipy (via @usami-k)
- Added support for HyperSwitch (via @usami-k)
- Added support for Xamarin Studio 5 (via @usami-k)
- Added support for RStudio (via @kfinlay)
- Added support for iCloud as a new storage (via @jlowin)
- Allow the mackup home to be a subfolder (via @mkwmms)
- Added support for version 8 of Microsoft Remote Desktop (via @tdm00)

## Mackup 0.8.6

- Added support for PyRadio (via @joaoponceleao)
- Added support for Dropzone 3 (via @iansoper)
- Added support for Autokey (via @danielsuo)
- Added support for Docker (via @carlossg)
- Add toolchains.xml in Maven syncing (via @jcgay)
- Added support of WebStorm 10 (via @morphinewan)
- Added support of Gnome SSH Tunnel Manager (via @skyrocknroll)
- Added support for Hammerspoon (via @jkaan)
- Added support for Bitchx (via @troywilson_)
- Added support for EditorConfig (via @chadluo)
- Add com.agilebits.onepassword4.plist in 1Password (via @amatos)
- Added support for Versions (via @amatos)
- Added support for Gas Mask (via @zanderzhng)
- Removed broken support for Stickies and Z
- Add ee.clockwise.gmask.plist in Gas Mask (via @zanderzhng)
- Add configs for mpv (via @zanderzhng)
- Added support for Shimo (via @amatos)
- Added support for tvnamer (via @ronniemoore)
- Added support for Royal TSX (via @amatos)
- Added support for CotEditor (via @usami-k)
- Added support for xbindkeys (via @scottames)
- Added support for Spacemacs (via @x-ji)
- Added support for Visual Studio Code (via @luisdemanuel)
- Added support for Gradle (via @jcgay)
- Added support for Capture One (via @devnulled)
- Added support for version 3 of Mailplane (via @roderik)
- Improved Transmission support (via @TrigonaMinima)
- Added support for Nomacs (via @TrigonaMinima)
- Added support for DbVisualizer (via @ronniemoore)
- Added support for MusicBrainz Picard (via @TrigonaMinima)
- Extended KeePassX support for v2 (via @TCattd)
- Improved Mailplane 3 support (via @TCattd)

## Mackup 0.8.5

- Support for Z (via @jkaan)
- Support for GMVault (via @jkaan)
- Support for MATLAB (via @danielsuo)
- Add a --version parameter (via @Timidger)
- Use docopt for the CLI to prepare for future features
- Added support for Arm (via @bobwenx)

## Mackup 0.8.4

- Added support for PyCharm 4 (via @fcvarela)
- Added support for Popcorn Time (via @JacopKane)
- Sublime Text syncs only Packages/User directory on Linux (via @jnv)

## Mackup 0.8.3

- Remove the scripts dir from Messages syncing (@vitorgalvao)
- Added support of AppCode 3.1 (via @morphinewan)
- Added support for KeePassX (via @TCattd)
- Added support for DefaultKeyBinding in OSX (via @adamclerk and @kfinlay)
- Fix support for the Atom editor (via @damiankloip)
- Added support for HexChat (via @jubalh)
- Added support for Todo.txt CLI (via @jubalh)

## Mackup 0.8.2

- Fix: Users with a list of apps to sync were getting an error on restore or
  uninstall

## Mackup 0.8.1

- Fix: Restore and uninstall the Mackup config before any other application
  config
- PEP8 compliance

## Mackup 0.8

- Limit .gem folder backup for Ruby, including credentials file only (via
  @ashchan)
- Support for PostgreSQL (via @bashu)
- Support for consular (via @bashu)
- Support for Punto Switcher (via @bashu)
- Support for Poedit (via @bashu)
- Support for Max (via @bashu)
- Support for jrnl (via @huyhong)
- Support for XtraFinder (via @ethanl)
- Support for Rubocop (via @iainbeeston)
- Support for Terminator (via @chr1sbest)
- Support for Houdini (via @kfinlay)
- Support for IntelliJ IDEA 13 & 14 (via @dsager)
- Support for Pass (via @kykim)
- Support for Composer (via @fayland)
- Support for GHCi (via @marcosero)
- Add .gitignore (via @eyadsibai)
- Support for spectrwm (via @cnodell)
- Fixed Textual support (via @crkochan)
- Support for 1Password 4 (via @jverdeyen)
- Support for GrandTotal 3 (via @jverdeyen)
- Support for TaskPaper (via @iloveitaly)
- Support for SequelPro plist (via @iloveitaly)
- Support for Kaleidoscope (via @iloveitaly)
- Support for Stay (via @iloveitaly)
- Support for Screenhero (via @iloveitaly)
- Support for Scrivener (via @iloveitaly)
- Support for ColorSchemer Studio 2 (via @iloveitaly)
- Support for Billings Pro Server Admin (via @iloveitaly)
- Support for iStat Menus 5 (via @jverdeyen)
- Support for WebStorm 9 (via @inxilpro)
- Support for Oh My Fish (via @inxilpro)
- Support for Scroll Reverser (via @ponychicken)
- Support for JuliaLang (via @danielsuo)
- Support for OsX Stickies (via @djabbz)
- Support for Navicat Database GUI tools (via @tdm00)
- Sublime Text 3 now only syncs essential files, excluding session and cache
  folders
- Support for ProxyChains & ProxyChains NG (via @mttrb)
- Support for Maven (via @jcgay)
- Improved support for Apple ColorSync (via @devnulled)
- Support for IPython (via @nrvs)
- Support for i3 (via @akash0x53)
- Support for tint2 (via @mr-seiler)
- Support for Conky (via @mr-seiler)
- Fix: Custom app config must take precedence over stock app config (thx @Gyran
  and @jalaziz)
- Support for Ubersicht (via @kfinlay)
- Added support for npm (via @zheng1 and @jaxgeller)
- Added support for Microsoft Azure CLI (via @zheng1)
- Fix: Take into account apps specified in .mackup.cfg for the restore and
  uninstall operations
- Improvement: More explicit file paths displayed (thx @danielcompton)
- Support for Webstorm 8 (via @webpro)
- Support for dig (via @glaszig)
- Support for Copy sync engine (via @exiva)
- Improved bash support (via @pkyeck)
- Improved Python 3 support (via @dannluciano)
- Added support for VLC (via @kiliankoe)
- Added doc, ftdetect, ftplugin, indent, syntax directories to vim config
  (via @feigaochn)
- Added support of AppCode 3 (via @turygo and @dsiu)
- Feature: Display error messages in red (via @Timidger)

## Mackup 0.7.4

- Better Python packaging, deleted the half-baked binary
- Adding support for ngrok .ngrok (via @yonkeltron)
- Added support for JSHints .jshintrc
- Improved support for Slate (via @bradcerasani)
- Added support for nvpy - a Linux client for SimpleNote (via @hiyer)
- Atom now only syncs essential files, excluding compiled and cache folders
  (via @lmartins)
- Support for Artistic Style (via @feigaochn)
- Support for Tig (via @damiankloip)
- Added bundle directory to vim config (via @alanlamielle)
- Support for Prezto (via @ponceleao)
- Added support for PHPStorm 7 & 8 (via @singles)
- Added support for aria2c (via @singles)
- Added support for Magic Launch (via @ryanburnett)
- Added support for Hazel (via @ryanburnett)
- Added support for Soulver (via @ryanburnett)
- Support for newsbeuter (via @ToostInc)
- Improved support for Stata (via @kfinlay)
- Improved Messages support (via @vitorgalvao)
- Support for Seil and moved PCKeyboardHack there (via @kfinlay)
- Improved support for curl (via @nkcfan)
- Improved support for fish (via @nanoxd)
- Improved support for BibDesk (via @kfinlay)
- Support for Karabiner (via @kfinlay)
- Latex config for TextMate (via @kfinlay)
- Support for Cartographica (via @kfinlay)
- Support for Go2Shell (via @kfinlay)
- Improved support for ExpanDrive (via @kfinlay)
- Added support for Tower 2 (via @mAAdhaTTah)
- Improved support for Textual (via @oalders)

## Mackup 0.7.3

- Support for Liftoff (via @Lumde)
- Support for Sublime Text 3 in Linux (via @hiyer)
- Support for Charles (via @raylillywhite)
- Support for Keybase
- Support for MySQL (via @fayland)
- Support for Wget (via @fayland)
- Improved support for Divvy (via @oalders)
- Support for SBT (via @laughedelic)
- Imroved support for nvALT (via @aristidesfl)
- Support for Perl related configuration (via @fayland)
- Support for AusKey (via @antulik)

## Mackup 0.7.2

- Support for Atom (via @damiankloip)
- Support for RubyMine 6 (via @damiankloip)
- Support for SBCL (via @yonkeltron)
- Support for asciinema (via @yonkeltron)
- Support for AWS CLI (via @yonkeltron)
- Limit .vim folder backup for better linux support (via @Imperiopolis)
- Add a missing OmniFocus preferences file (via @sbleon)
- Support for Phoenix (via @vitorgalvao)
- Print out the moved files on uninstall

## Mackup 0.7.1

- Improved the configuration loader engine
- Added support for Processing (via @vitorgalvao)
- Improved support for launchbar and fish (via @aristidesfl)
- Support for R (via @yonkeltron)
- Error out when an absolute filepath is used in a application config

## Mackup 0.7

- Added support for Google Drive to store your files
- Added support for any directory to store your files
- Ability to customize the Mackup directory name
- Improved the test coverage

## Mackup 0.6.1

- Added support for Livestreamer (via @vitorgalvao)
- Added support for Brackets (via @vitorgalvao)
- Added a list mode to list supported apps
- Improved the help message
- Prevent Mackup to be run as a superuser
- Code cleanup

## Mackup 0.6

- Added support for custom applications
- Fixed pip support (via @lachlancooper)
- Added XChat support (via @scottydelta)
- Removing Ember support, it does not like file links
- Homebrew fixes
- Doc updates

## Mackup 0.5.9

- Added support for rTorrent (via @mgalkiewicz)
- Added support for Dolphin (via @lachlancooper)
- Improved Janus support for Vim
- Do not sync Dash Docsets anymore
- Added support for Lightroom 5 (via @Darep)
- Added support for Adobe Camera Raw (via @Darep)
- Refactored the code to prepare future modularization

## Mackup 0.5.8

- Extend Little Snitch with latest user config file (via @stechico)
- Added support to Hands Off! (via @stechico)
- Fixed GnuPG support

## Mackup 0.5.7

- Only sync the config for Bundler
- Don't sync Apple Messages attachments
- Added support for Default Folder X (via @Cottser)
- Added support for Path Finder (via @Cottser)

## Mackup 0.5.6

- Added support for LittleSnitch (via @stechio)
- Added support for OmniGraffle (via @stecico)
- Added support for SABnzbd (via @stechico)
- Added support for Skitch (via @stechico)
- Added support for FontExplorer X (via @stechico)
- Improved Transmission support (via @stechico)
- Added support for Lightroom 2, 3 and 4 (via @stechico)
- Fix Bundler’s synced dir (via @atipugin)

## Mackup 0.5.5

- Added support for Enjoyable (via @vitorgalvao)
- Added support for Deal Alert (via @vitorgalvao)
- Added support for MagicPrefs (via @vitorgalvao)
- Added support for LaunchBar (via @Cottser)
- Added support for XLD (via @vitorgalvao)
- Added support for Gmail Notifr (via @lachlancooper)
- Added support for Awareness (via @lachlancooper)
- Added support for Chicken (via @lachlancooper)
- Added support for Hexels (via @lachlancooper)
- Added support for Clementine (via @lachlancooper)
- Add support for mpd and ncmpcpp (via @zmrow)
- Improved Sublime 3 support (via @laupiFrpar)
- Added FileZilla support (via @kidh0)
- Added support for Light Table (via @vitorgalvao)

## Mackup 0.5.4

- Added support for Arara and Aspell (via @twsh)
- Removed support of OS X Services, as it does not support links
- Added support for i2cssh and iTunes Applescripts (via @jannae)
- Make slogan consistent throughout (via @Cottser)
- Added tests to cover file copying and linking (via @Cottser)
- Better Apple Messages support (via @vitorgalvao)
- Added support for Keka (via @vitorgalvao)
- Added support for Feeds (via @vitorgalvao)
- Added support for Textual (via @vitorgalvao)

## Mackup 0.5.3

- Added support for Divvy (via @saulshanabrook)
- Added support for Apple Messages (via @pzbyszynski)
- Added support for Skype (via @pzbyszynski)
- Added support for SuperDuper! (via @pzbyszynski)
- Added support for ForkLift 2 (via @pzbyszynski)
- Added support for Ember (via @pzbyszynski)
- Added support for Dash and Cyberduck (via @suprememoocow)
- Added support for Mou (via @jannae)
- Added support for PokerStars (via @vitorgalvao)

## Mackup 0.5.2

- Added support for Tower (via @MichaelRBond)
- Added support for Colloquy (via @MichaelRBond)
- Added support for Twitterrific (via @MichaelRBond)
- Mackup path in dropbox is now configurable via constant (via @MichaelRBond)
- Added support for Spectacle (via @vincecima)

## Mackup 0.5.1

- Added support for exercism (via @mwarkentin)
- Added support for Skim
- Added support for Scenario
- Added support for Ack (via @adamlogic)
- Added support for Stata and SelfControl (via @kfinlay)
- Added support for LaTeXiT (via @twsh)
- Do not link ~/Library/* files on GNU/Linux, should fix #104

## Mackup 0.5

- Added GNU/Linux support (via @flexiondotorg)
- Added the ability to explicitly list the list of applications to sync (thx
  @zuhao)
- Added support for Shuttle, the heroku-accounts plugin for Heroku, bundler,
  pry and awesome-print for Ruby (via @yabawock)
- Added support for Bash it (via @Tam-Lin)

## Mackup 0.4.4

- Conflict folder sync fix (via @ediventurin)
- Added support for PIP (via @dhellmann)
- Added support for FTP's .netrc, Chef, Pear (via @yabawock)
- Added support for Irssi (via @louisrli)
- Added support for Htop and Janus (via @walkertraylor)
- Added support for Transmit (via @dustinmm80)
- Improved Vim support (via @yabawock)

## Mackup 0.4.3

- Added support for nvALT (via @stenehall)
- Added support for Adobe Lightroom, OS X Scripts Services and Quicklook (thx
  @Tam-Lin)
- Added support for Bartender, Caffeine, CloudApp, Droplr, Fantastical, Moom,
  OmniFocus, Pastebot, PopClip, Slogger (via @ediventurin)
- Added support for ClipMenu, MenuMeters, PhpStorm 6, RubyMine 5, Spotify
  (via @hakubo)
- Added support for Concentrate (via @raylillywhite)
- Added support for BibDesk (via @twsh)

## Mackup 0.4.2

- Made a method to check if a process is running (not yet)
- Added support for XCode (via @adeca)
- Added support for CoRD, Spark, f.lux, BetterTouchTool, BetterSnapTool and
  Coda 2 (via @TimCorcoran)
- Added support for Mailplane and Gitbox (via @THEY)

## Mackup 0.4.1

- Hotfix: Checking that a process is runnin is not working everywhere

## Mackup 0.4

- Fixed support for locked files e.g. SourceTree (via @dbingham)
- Added support for Nano (via @stechico)
- Added support for SHSH Blobs (via @stechico)
- Added support for Teamocil and Tmuxinator (via @djquan)
- Added support for Viscosity and Transmission (via @ovrtn)
- Fixed support for Sublime Text (via @nZac)
- Added a config file to not sync some user defined applications (via @nZac)

## Mackup 0.3.2

- Added support for iTerm2 (via @joshbrown)
- Added support for SourceTree (via @stechico)
- Added support for OS X's ColorSync profiles (via @stechico)
- Added support of AppCode 2 (via @MarcoSero)
- Added support of IntelliJIdea 12 (via @MarcoSero)
- Added support of RubyMine 4 (via @MarcoSero)
- Fixed a typo (via @dhellmann)
- Added support for Screen (via @dhellmann)
- Added support for PyPI (via @dhellmann)
- Added support for ExpanDrive (via @dhellmann)
- Added support for Git Hooks (via @dhellmann)

## Mackup 0.3.1

- Added support for Slate (via @stechico)
- Added support for Adium (via @stechico)
- Improved support for Mercurial (via @stechico)
- Added support for Sublime Text 3 (via @laupiFrpar)
- Added support for MPV (via @Nyx0uf)
- Added support for Ventrilo (via @stechico)
- Added support for TextMate (via @hkaju)
- Added support for Tmux, SizeUp, Quicksilver, Witch, ControlPlane, GeekTool,
  Keymo, KeyRemap4MacBook, MercuryMover, PCKeyboardHack (via @orenshk)
- Made the help screen more readable (too many supported apps)

## Mackup 0.3

- Added an uninstall mode to revert a system to its pre-Mackup state
- Added support for Byobu (via @drye)
- Added support for Fish (via @saulshanabrook)
- Improved the Vim support

## Mackup 0.2

- Added support for Emacs and XEmacs
- Added support for Zsh
- Added support for LimeChat
- Added support for Subversion (via @adamme)
- Added support for Oh My Zsh (via @adamme)
- Added support for Ruby and Rails (via @atipugin)
- Added support for Pow (via @atipugin)
- Added support for Ruby Version (via @adamstac)
- Added support for Pentadactyl (via @alanning)
- Added support for Vimperator (via @alanning)
- Improved Git support (via @atipugin)
- Improved Bash support (via @adamme)
- Doc updates

## Mackup 0.1

- Initial release<|MERGE_RESOLUTION|>--- conflicted
+++ resolved
@@ -2,12 +2,9 @@
 
 ## WIP
 
-<<<<<<< HEAD
 - Add support for PhpStorm 2016.1 (via @driesvints)
 - Added linux support for Audacious (via @doubleloop)
-=======
 - Add support for IntelliJ IDEA 2016.1 (via @jcgay)
->>>>>>> d6eec503
 
 ## Mackup 0.8.13
 
