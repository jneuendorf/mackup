# Mackup Changelog

## WIP

- Support for Rubocop (via @iainbeeston)
- Support for Terminator (via @chr1sbest)
- Support for Houdini (via @kfinlay)
<<<<<<< HEAD
- Support for IntelliJ IDEA 13 (via @dsager)
- Support for Pass (via @kykim)
- Support for Composer (via @fayland)
=======
- Add .gitignore (via @eyadsibai)
>>>>>>> a5331666

## Mackup 0.7.4

- Better Python packaging, deleted the half-baked binary
- Adding support for ngrok .ngrok (via @yonkeltron)
- Added support for JSHints .jshintrc
- Improved support for Slate (via @bradcerasani)
- Added support for nvpy - a Linux client for SimpleNote (via @hiyer)
- Atom now only syncs essential files, excluding compiled and cache folders (via @lmartins)
- Support for Artistic Style (via @feigaochn)
- Support for Tig (via @damiankloip)
- Added bundle directory to vim config (via @alanlamielle)
- Support for Prezto (via @ponceleao)
- Added support for PHPStorm 7 & 8 (via @singles)
- Added support for aria2c (via @singles)
- Added support for Magic Launch (via @ryanburnett)
- Added support for Hazel (via @ryanburnett)
- Added support for Soulver (via @ryanburnett)
- Support for newsbeuter (via @ToostInc)
- Improved support for Stata (via @kfinlay)
- Improved Messages support (via @vitorgalvao)
- Support for Seil and moved PCKeyboardHack there (via @kfinlay)
- Improved support for curl (via @nkcfan)
- Improved support for fish (via @nanoxd)
- Improved support for BibDesk (via @kfinlay)
- Support for Karabiner (via @kfinlay)
- Latex config for TextMate (via @kfinlay)
- Support for Cartographica (via @kfinlay)
- Support for Go2Shell (via @kfinlay)
- Improved support for ExpanDrive (via @kfinlay)
- Added support for Tower 2 (via @mAAdhaTTah)
- Improved support for Textual (via @oalders)

## Mackup 0.7.3

- Support for Liftoff (via @Lumde)
- Support for Sublime Text 3 in Linux (via @hiyer)
- Support for Charles (via @raylillywhite)
- Support for Keybase
- Support for MySQL (via @fayland)
- Support for Wget (via @fayland)
- Improved support for Divvy (via @oalders)
- Support for SBT (via @laughedelic)
- Imroved support for nvALT (via @aristidesfl)
- Support for Perl related configuration (via @fayland)
- Support for AusKey (via @antulik)

## Mackup 0.7.2

- Support for Atom (via @damiankloip)
- Support for RubyMine 6 (via @damiankloip)
- Support for SBCL (via @yonkeltron)
- Support for asciinema (via @yonkeltron)
- Support for AWS CLI (via @yonkeltron)
- Limit .vim folder backup for better linux support (via @Imperiopolis)
- Add a missing OmniFocus preferences file (via @sbleon)
- Support for Phoenix (via @vitorgalvao)
- Print out the moved files on uninstall

## Mackup 0.7.1

- Improved the configuration loader engine
- Added support for Processing (via @vitorgalvao)
- Improved support for launchbar and fish (via @aristidesfl)
- Support for R (via @yonkeltron)
- Error out when an absolute filepath is used in a application config

## Mackup 0.7

- Added support for Google Drive to store your files
- Added support for any directory to store your files
- Ability to customize the Mackup directory name
- Improved the test coverage

## Mackup 0.6.1

- Added support for Livestreamer (via @vitorgalvao)
- Added support for Brackets (via @vitorgalvao)
- Added a list mode to list supported apps
- Improved the help message
- Prevent Mackup to be run as a superuser
- Code cleanup

## Mackup 0.6

- Added support for custom applications
- Fixed pip support (via @lachlancooper)
- Added XChat support (via @scottydelta)
- Removing Ember support, it does not like file links
- Homebrew fixes
- Doc updates

## Mackup 0.5.9

- Added support for rTorrent (via @mgalkiewicz)
- Added support for Dolphin (via @lachlancooper)
- Improved Janus support for Vim
- Do not sync Dash Docsets anymore
- Added support for Lightroom 5 (via @Darep)
- Added support for Adobe Camera Raw (via @Darep)
- Refactored the code to prepare future modularization

## Mackup 0.5.8

- Extend Little Snitch with latest user config file (via @stechico)
- Added support to Hands Off! (via @stechico)
- Fixed GnuPG support

## Mackup 0.5.7

- Only sync the config for Bundler
- Don't sync Apple Messages attachments
- Added support for Default Folder X (via @Cottser)
- Added support for Path Finder (via @Cottser)

## Mackup 0.5.6

- Added support for LittleSnitch (via @stechio)
- Added support for OmniGraffle (via @stecico)
- Added support for SABnzbd (via @stechico)
- Added support for Skitch (via @stechico)
- Added support for FontExplorer X (via @stechico)
- Improved Transmission support (via @stechico)
- Added support for Lightroom 2, 3 and 4 (via @stechico)
- Fix Bundler’s synced dir (via @atipugin)

## Mackup 0.5.5

- Added support for Enjoyable (via @vitorgalvao)
- Added support for Deal Alert (via @vitorgalvao)
- Added support for MagicPrefs (via @vitorgalvao)
- Added support for LaunchBar (via @Cottser)
- Added support for XLD (via @vitorgalvao)
- Added support for Gmail Notifr (via @lachlancooper)
- Added support for Awareness (via @lachlancooper)
- Added support for Chicken (via @lachlancooper)
- Added support for Hexels (via @lachlancooper)
- Added support for Clementine (via @lachlancooper)
- Add support for mpd and ncmpcpp (via @zmrow)
- Improved Sublime 3 support (via @laupiFrpar)
- Added FileZilla support (via @kidh0)
- Added support for Light Table (via @vitorgalvao)

## Mackup 0.5.4

- Added support for Arara and Aspell (via @twsh)
- Removed support of OS X Services, as it does not support links
- Added support for i2cssh and iTunes Applescripts (via @jannae)
- Make slogan consistent throughout (via @Cottser)
- Added tests to cover file copying and linking (via @Cottser)
- Better Apple Messages support (via @vitorgalvao)
- Added support for Keka (via @vitorgalvao)
- Added support for Feeds (via @vitorgalvao)
- Added support for Textual (via @vitorgalvao)

## Mackup 0.5.3

- Added support for Divvy (via @saulshanabrook)
- Added support for Apple Messages (via @pzbyszynski)
- Added support for Skype (via @pzbyszynski)
- Added support for SuperDuper! (via @pzbyszynski)
- Added support for ForkLift 2 (via @pzbyszynski)
- Added support for Ember (via @pzbyszynski)
- Added support for Dash and Cyberduck (via @suprememoocow)
- Added support for Mou (via @jannae)
- Added support for PokerStars (via @vitorgalvao)

## Mackup 0.5.2

- Added support for Tower (via @MichaelRBond)
- Added support for Colloquy (via @MichaelRBond)
- Added support for Twitterrific (via @MichaelRBond)
- Mackup path in dropbox is now configurable via constant (via @MichaelRBond)
- Added support for Spectacle (via @vincecima)

## Mackup 0.5.1

- Added support for exercism (via @mwarkentin)
- Added support for Skim
- Added support for Scenario
- Added support for Ack (via @adamlogic)
- Added support for Stata and SelfControl (via @kfinlay)
- Added support for LaTeXiT (via @twsh)
- Do not link ~/Library/* files on GNU/Linux, should fix #104

## Mackup 0.5

- Added GNU/Linux support (via @flexiondotorg)
- Added the ability to explicitly list the list of applications to sync (thx
  @zuhao)
- Added support for Shuttle, the heroku-accounts plugin for Heroku, bundler,
  pry and awesome-print for Ruby (via @yabawock)
- Added support for Bash it (via @Tam-Lin)

## Mackup 0.4.4

- Conflict folder sync fix (via @ediventurin)
- Added support for PIP (via @dhellmann)
- Added support for FTP's .netrc, Chef, Pear (via @yabawock)
- Added support for Irssi (via @louisrli)
- Added support for Htop and Janus (via @walkertraylor)
- Added support for Transmit (via @dustinmm80)
- Improved Vim support (via @yabawock)

## Mackup 0.4.3

- Added support for nvALT (via @stenehall)
- Added support for Adobe Lightroom, OS X Scripts Services and Quicklook (thx
  @Tam-Lin)
- Added support for Bartender, Caffeine, CloudApp, Droplr, Fantastical, Moom,
  OmniFocus, Pastebot, PopClip, Slogger (via @ediventurin)
- Added support for ClipMenu, MenuMeters, PhpStorm 6, RubyMine 5, Spotify
  (via @hakubo)
- Added support for Concentrate (via @raylillywhite)
- Added support for BibDesk (via @twsh)

## Mackup 0.4.2

- Made a method to check if a process is running (not yet)
- Added support for XCode (via @adeca)
- Added support for CoRD, Spark, f.lux, BetterTouchTool, BetterSnapTool and
  Coda 2 (via @TimCorcoran)
- Added support for Mailplane and Gitbox (via @THEY)

## Mackup 0.4.1

- Hotfix: Checking that a process is runnin is not working everywhere

## Mackup 0.4

- Fixed support for locked files e.g. SourceTree (via @dbingham)
- Added support for Nano (via @stechico)
- Added support for SHSH Blobs (via @stechico)
- Added support for Teamocil and Tmuxinator (via @djquan)
- Added support for Viscosity and Transmission (via @ovrtn)
- Fixed support for Sublime Text (via @nZac)
- Added a config file to not sync some user defined applications (via @nZac)

## Mackup 0.3.2

- Added support for iTerm2 (via @joshbrown)
- Added support for SourceTree (via @stechico)
- Added support for OS X's ColorSync profiles (via @stechico)
- Added support of AppCode 2 (via @MarcoSero)
- Added support of IntelliJIdea 12 (via @MarcoSero)
- Added support of RubyMine 4 (via @MarcoSero)
- Fixed a typo (via @dhellmann)
- Added support for Screen (via @dhellmann)
- Added support for PyPI (via @dhellmann)
- Added support for ExpanDrive (via @dhellmann)
- Added support for Git Hooks (via @dhellmann)

## Mackup 0.3.1

- Added support for Slate (via @stechico)
- Added support for Adium (via @stechico)
- Improved support for Mercurial (via @stechico)
- Added support for Sublime Text 3 (via @laupiFrpar)
- Added support for MPV (via @Nyx0uf)
- Added support for Ventrilo (via @stechico)
- Added support for TextMate (via @hkaju)
- Added support for Tmux, SizeUp, Quicksilver, Witch, ControlPlane, GeekTool,
  Keymo, KeyRemap4MacBook, MercuryMover, PCKeyboardHack (via @orenshk)
- Made the help screen more readable (too many supported apps)

## Mackup 0.3

- Added an uninstall mode to revert a system to its pre-Mackup state
- Added support for Byobu (via @drye)
- Added support for Fish (via @saulshanabrook)
- Improved the Vim support

## Mackup 0.2

- Added support for Emacs and XEmacs
- Added support for Zsh
- Added support for LimeChat
- Added support for Subversion (via @adamme)
- Added support for Oh My Zsh (via @adamme)
- Added support for Ruby and Rails (via @atipugin)
- Added support for Pow (via @atipugin)
- Added support for Ruby Version (via @adamstac)
- Added support for Pentadactyl (via @alanning)
- Added support for Vimperator (via @alanning)
- Improved Git support (via @atipugin)
- Improved Bash support (via @adamme)
- Doc updates

## Mackup 0.1

- Initial release<|MERGE_RESOLUTION|>--- conflicted
+++ resolved
@@ -5,13 +5,10 @@
 - Support for Rubocop (via @iainbeeston)
 - Support for Terminator (via @chr1sbest)
 - Support for Houdini (via @kfinlay)
-<<<<<<< HEAD
 - Support for IntelliJ IDEA 13 (via @dsager)
 - Support for Pass (via @kykim)
 - Support for Composer (via @fayland)
-=======
 - Add .gitignore (via @eyadsibai)
->>>>>>> a5331666
 
 ## Mackup 0.7.4
 
