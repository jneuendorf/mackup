--- conflicted
+++ resolved
@@ -8,7 +8,6 @@
 - Add support for IntelliJ IDEA 2016.2 (via @danielsuo)
 - Add support for WebStorm 2016.1 (via @halhenke)
 - Add support for Wakatime (via @joshmedeski)
-<<<<<<< HEAD
 - Add support for Kwm (via @neon64)
 - Add support for Surge (via @Altynai)
 - Add support for HyperTerm (via @atipugin)
@@ -20,9 +19,7 @@
 - Added additional Navicat products to existing support (via @drbyte)
 - Add support for Visual Studio Code - Insiders (via @dannyamey)
 - Add support for Typinator (via @ericpedia)
-=======
 - Add support for Swinsian (via @eramdam)
->>>>>>> c5661a66
 
 ## Mackup 0.8.14
 
