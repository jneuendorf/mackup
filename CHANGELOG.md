--- conflicted
+++ resolved
@@ -2,14 +2,11 @@
 
 ## WIP
 
-<<<<<<< HEAD
 - Support for PostgreSQL (via @bashu)
 - Support for consular (via @bashu)
 - Support for Punto Switcher (via @bashu)
 - Support for Poedit (via @bashu)
-=======
 - Support for Max (via @bashu)
->>>>>>> 744ce03c
 - Support for jrnl (via @huyhong)
 - Support for Rubocop (via @iainbeeston)
 - Support for Terminator (via @chr1sbest)
