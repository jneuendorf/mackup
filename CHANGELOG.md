# Mackup Changelog

## WIP

<<<<<<< HEAD
- Add support for PyCharm 2016.2 (via @danielsuo)
- Add support for Telegram for macOS (via @matti)
- Add support for Paintbrush 2.1.2 (via @domenicbrosh)
- Add support for IntelliJ IDEA 2016.2 (via @danielsuo)
- Add support for WebStorm 2016.1 (via @halhenke)
- Add support for Wakatime (via @joshmedeski)
- Add support for Kwm (via @neon64)
- Add support for Surge (via @Altynai)
- Add support for HyperTerm (via @atipugin)
- Add support for FlexGet (via @benwa)
- Add support for Ctags (via @joshmedeski)
- Add support for KeepingYouAwake (via @zharmany)
- Add support for Terminal (via @ryanjbonnell)
- Add support for Sketch (via @enkia)
- Added additional Navicat products to existing support (via @drbyte)
- Add support for Visual Studio Code - Insiders (via @dannyamey)
=======
- Add support for Typinator (via @ericpedia)
>>>>>>> cb5964e6

## Mackup 0.8.14

- Add support for PhpStorm 2016.1 (via @driesvints)
- Added linux support for Audacious (via @doubleloop)
- Add support for IntelliJ IDEA 2016.1 (via @jcgay)
- Removed Skype Support. See #768 (via @TCattd)
- Add support for PyCharm 5, Linux support (via @doubleloop)
- added support for pycharm 6.1 (@doubleloop)
- Added support for Drush (@penance316)
- Added support for MPS-Youtube (via @fmartingr)
- Add support for HandBrake (via @ryanjbonnell)
- Add support for HyperDock (via @leek)
- Add support for WordPress WP-CLI (via @ryanjbonnell)

## Mackup 0.8.13

- Add support for OpenEmu (via @fantattitude)
- Add .vim/plugin/settings folder (via @gmpetrov)
- Add support for Tunnelblick (via @sidick)
- Add support for Zathura (via @timidger)
- Add support for PHPStorm 10 (via @welly)
- Add support for Robomongo (via @rbartoli)
- Add support for AppCleaner (via @rbartoli)
- Add support for Doxie (via @rbartoli)
- Add support for Jumpcut (via @rbartoli)
- Add support for TotalSpaces2 (via @rbartoli)
- Add support for WebStorm 11 (via @rbartoli)
- Add support for z (via @rbartoli)
- Add support for Electrum (via @rbartoli)
- Add support for MPlayerX (via @digglife)
- Add support for Day-O (via @mateusrevoredo)
- Add support for Smooth Mouse (via @mateusrevoredo)
- Add support for MacDown (via @mateusrevoredo)
- Add support for Spotify Notifications (via @mateusrevoredo)
- Fixed Gear Player Support (via @TCattd)
- Fixed Mailplane Support (via @TCattd)
- Add support for Maid (via @zanderzhng)
- Add support for Ansible (via @mlrobinson)
- Add support for Querious (via @ryanjbonnell)
- Add support for IntelliJ IDEA 15 (via @singles)
- Removed iTerm2 support since iTerm2 overwrites the symlink (via @adamlogic)
- Add support for Rime (via @codefalling)
- Improved support for R (via @wyf88)
- Add support for Rhythmbox (via @orschiro)
- Add support for MonoDevelop (via @jamessa)
- Fixed Skype Support (via @TCattd)
- Add support for Name Mangler (via @ryanjbonnell)
- Add support for Workrave (via @doubleloop)
- Add support for gdb (via @doubleloop)
- Add support for fasd (via @doubleloop)
- Add support for doublecmd (via @doubleloop)
- Add support for BBEdit (via @ryanjbonnell)
- Add support for TextExpander (via @cjs)

## Mackup 0.8.12

- Don't fail if the file is not in the mackup home
- Verbose mode state when a link is broken
- Add support for MacDive (via @peschee)
- Added support of AppCode 3.2 (via @usami-k)
- Improved support for BetterTouchTool, excluding Sparkle data (via @kfinlay)
- Improved Ubersicht support, excluding Sparkle data (via @kfinlay)
- Add support for neovim (via @hiyer)
- Add support for Pandoc
- Add support for PhpStorm 9.5 (via @mnapoli)
- Improved support for Composer, backup ./composer/composer.json (via @mnapoli)
- Add support for Blackfire (via @mnapoli)
- Add support for liquidprompt (via @GochoMugo)
- Add support for ShowyEdge (via @zanderzhng)
- Add support for Redshift (via @orschiro)
- Add support for CopyQ (via @orschiro)

## Mackup 0.8.11

- Added support for Mailmate (via @cdransf)
- Added support for Xcode plugins (via @bartoszj)
- XDG support for app configs (via @mkwmms)

## Mackup 0.8.10

- Added support for SecureCRT (via @micate)
- Added dry-run and verbose options (via @yastero)
- Removed a git link which was overwritten by GitHub to a file

## Mackup 0.8.9

- Fixed the 'force' option (via @hiyer)

## Mackup 0.8.8

- Added support for syncing over Box (via @ninjabong)
- Added support for Photoshop CC (via @ponychicken)
- Removed problematic Lightroom support
- Improved support for ssh, excluding the credential keys (via @nkcfan)
- Added an option to not have to confirm every action (via @Timidger)
- Fixed TextMate syncing

## Mackup 0.8.7

- Add in support for yosemite for google drive (via @seanfreiburg)
- Added support for taskwarrior (via @ToostInc)
- Added support for Gear Music Player (via @TCattd)
- Added support for Dash 3 (via @Kapeli)
- Added support for Yummy FTP (via @TCattd)
- Added support for PHPStorm 9 (via @suyan)
- Added support for ShiftIt (via @hexedpackets)
- Added support for Android Studio 1.3 (via @usami-k)
- Added support for Clipy (via @usami-k)
- Added support for HyperSwitch (via @usami-k)
- Added support for Xamarin Studio 5 (via @usami-k)
- Added support for RStudio (via @kfinlay)
- Added support for iCloud as a new storage (via @jlowin)
- Allow the mackup home to be a subfolder (via @mkwmms)
- Added support for version 8 of Microsoft Remote Desktop (via @tdm00)

## Mackup 0.8.6

- Added support for PyRadio (via @joaoponceleao)
- Added support for Dropzone 3 (via @iansoper)
- Added support for Autokey (via @danielsuo)
- Added support for Docker (via @carlossg)
- Add toolchains.xml in Maven syncing (via @jcgay)
- Added support of WebStorm 10 (via @morphinewan)
- Added support of Gnome SSH Tunnel Manager (via @skyrocknroll)
- Added support for Hammerspoon (via @jkaan)
- Added support for Bitchx (via @troywilson_)
- Added support for EditorConfig (via @chadluo)
- Add com.agilebits.onepassword4.plist in 1Password (via @amatos)
- Added support for Versions (via @amatos)
- Added support for Gas Mask (via @zanderzhng)
- Removed broken support for Stickies and Z
- Add ee.clockwise.gmask.plist in Gas Mask (via @zanderzhng)
- Add configs for mpv (via @zanderzhng)
- Added support for Shimo (via @amatos)
- Added support for tvnamer (via @ronniemoore)
- Added support for Royal TSX (via @amatos)
- Added support for CotEditor (via @usami-k)
- Added support for xbindkeys (via @scottames)
- Added support for Spacemacs (via @x-ji)
- Added support for Visual Studio Code (via @luisdemanuel)
- Added support for Gradle (via @jcgay)
- Added support for Capture One (via @devnulled)
- Added support for version 3 of Mailplane (via @roderik)
- Improved Transmission support (via @TrigonaMinima)
- Added support for Nomacs (via @TrigonaMinima)
- Added support for DbVisualizer (via @ronniemoore)
- Added support for MusicBrainz Picard (via @TrigonaMinima)
- Extended KeePassX support for v2 (via @TCattd)
- Improved Mailplane 3 support (via @TCattd)

## Mackup 0.8.5

- Support for Z (via @jkaan)
- Support for GMVault (via @jkaan)
- Support for MATLAB (via @danielsuo)
- Add a --version parameter (via @Timidger)
- Use docopt for the CLI to prepare for future features
- Added support for Arm (via @bobwenx)

## Mackup 0.8.4

- Added support for PyCharm 4 (via @fcvarela)
- Added support for Popcorn Time (via @JacopKane)
- Sublime Text syncs only Packages/User directory on Linux (via @jnv)

## Mackup 0.8.3

- Remove the scripts dir from Messages syncing (@vitorgalvao)
- Added support of AppCode 3.1 (via @morphinewan)
- Added support for KeePassX (via @TCattd)
- Added support for DefaultKeyBinding in OSX (via @adamclerk and @kfinlay)
- Fix support for the Atom editor (via @damiankloip)
- Added support for HexChat (via @jubalh)
- Added support for Todo.txt CLI (via @jubalh)

## Mackup 0.8.2

- Fix: Users with a list of apps to sync were getting an error on restore or
  uninstall

## Mackup 0.8.1

- Fix: Restore and uninstall the Mackup config before any other application
  config
- PEP8 compliance

## Mackup 0.8

- Limit .gem folder backup for Ruby, including credentials file only (via
  @ashchan)
- Support for PostgreSQL (via @bashu)
- Support for consular (via @bashu)
- Support for Punto Switcher (via @bashu)
- Support for Poedit (via @bashu)
- Support for Max (via @bashu)
- Support for jrnl (via @huyhong)
- Support for XtraFinder (via @ethanl)
- Support for Rubocop (via @iainbeeston)
- Support for Terminator (via @chr1sbest)
- Support for Houdini (via @kfinlay)
- Support for IntelliJ IDEA 13 & 14 (via @dsager)
- Support for Pass (via @kykim)
- Support for Composer (via @fayland)
- Support for GHCi (via @marcosero)
- Add .gitignore (via @eyadsibai)
- Support for spectrwm (via @cnodell)
- Fixed Textual support (via @crkochan)
- Support for 1Password 4 (via @jverdeyen)
- Support for GrandTotal 3 (via @jverdeyen)
- Support for TaskPaper (via @iloveitaly)
- Support for SequelPro plist (via @iloveitaly)
- Support for Kaleidoscope (via @iloveitaly)
- Support for Stay (via @iloveitaly)
- Support for Screenhero (via @iloveitaly)
- Support for Scrivener (via @iloveitaly)
- Support for ColorSchemer Studio 2 (via @iloveitaly)
- Support for Billings Pro Server Admin (via @iloveitaly)
- Support for iStat Menus 5 (via @jverdeyen)
- Support for WebStorm 9 (via @inxilpro)
- Support for Oh My Fish (via @inxilpro)
- Support for Scroll Reverser (via @ponychicken)
- Support for JuliaLang (via @danielsuo)
- Support for OsX Stickies (via @djabbz)
- Support for Navicat Database GUI tools (via @tdm00)
- Sublime Text 3 now only syncs essential files, excluding session and cache
  folders
- Support for ProxyChains & ProxyChains NG (via @mttrb)
- Support for Maven (via @jcgay)
- Improved support for Apple ColorSync (via @devnulled)
- Support for IPython (via @nrvs)
- Support for i3 (via @akash0x53)
- Support for tint2 (via @mr-seiler)
- Support for Conky (via @mr-seiler)
- Fix: Custom app config must take precedence over stock app config (thx @Gyran
  and @jalaziz)
- Support for Ubersicht (via @kfinlay)
- Added support for npm (via @zheng1 and @jaxgeller)
- Added support for Microsoft Azure CLI (via @zheng1)
- Fix: Take into account apps specified in .mackup.cfg for the restore and
  uninstall operations
- Improvement: More explicit file paths displayed (thx @danielcompton)
- Support for Webstorm 8 (via @webpro)
- Support for dig (via @glaszig)
- Support for Copy sync engine (via @exiva)
- Improved bash support (via @pkyeck)
- Improved Python 3 support (via @dannluciano)
- Added support for VLC (via @kiliankoe)
- Added doc, ftdetect, ftplugin, indent, syntax directories to vim config
  (via @feigaochn)
- Added support of AppCode 3 (via @turygo and @dsiu)
- Feature: Display error messages in red (via @Timidger)

## Mackup 0.7.4

- Better Python packaging, deleted the half-baked binary
- Adding support for ngrok .ngrok (via @yonkeltron)
- Added support for JSHints .jshintrc
- Improved support for Slate (via @bradcerasani)
- Added support for nvpy - a Linux client for SimpleNote (via @hiyer)
- Atom now only syncs essential files, excluding compiled and cache folders
  (via @lmartins)
- Support for Artistic Style (via @feigaochn)
- Support for Tig (via @damiankloip)
- Added bundle directory to vim config (via @alanlamielle)
- Support for Prezto (via @ponceleao)
- Added support for PHPStorm 7 & 8 (via @singles)
- Added support for aria2c (via @singles)
- Added support for Magic Launch (via @ryanburnett)
- Added support for Hazel (via @ryanburnett)
- Added support for Soulver (via @ryanburnett)
- Support for newsbeuter (via @ToostInc)
- Improved support for Stata (via @kfinlay)
- Improved Messages support (via @vitorgalvao)
- Support for Seil and moved PCKeyboardHack there (via @kfinlay)
- Improved support for curl (via @nkcfan)
- Improved support for fish (via @nanoxd)
- Improved support for BibDesk (via @kfinlay)
- Support for Karabiner (via @kfinlay)
- Latex config for TextMate (via @kfinlay)
- Support for Cartographica (via @kfinlay)
- Support for Go2Shell (via @kfinlay)
- Improved support for ExpanDrive (via @kfinlay)
- Added support for Tower 2 (via @mAAdhaTTah)
- Improved support for Textual (via @oalders)

## Mackup 0.7.3

- Support for Liftoff (via @Lumde)
- Support for Sublime Text 3 in Linux (via @hiyer)
- Support for Charles (via @raylillywhite)
- Support for Keybase
- Support for MySQL (via @fayland)
- Support for Wget (via @fayland)
- Improved support for Divvy (via @oalders)
- Support for SBT (via @laughedelic)
- Imroved support for nvALT (via @aristidesfl)
- Support for Perl related configuration (via @fayland)
- Support for AusKey (via @antulik)

## Mackup 0.7.2

- Support for Atom (via @damiankloip)
- Support for RubyMine 6 (via @damiankloip)
- Support for SBCL (via @yonkeltron)
- Support for asciinema (via @yonkeltron)
- Support for AWS CLI (via @yonkeltron)
- Limit .vim folder backup for better linux support (via @Imperiopolis)
- Add a missing OmniFocus preferences file (via @sbleon)
- Support for Phoenix (via @vitorgalvao)
- Print out the moved files on uninstall

## Mackup 0.7.1

- Improved the configuration loader engine
- Added support for Processing (via @vitorgalvao)
- Improved support for launchbar and fish (via @aristidesfl)
- Support for R (via @yonkeltron)
- Error out when an absolute filepath is used in a application config

## Mackup 0.7

- Added support for Google Drive to store your files
- Added support for any directory to store your files
- Ability to customize the Mackup directory name
- Improved the test coverage

## Mackup 0.6.1

- Added support for Livestreamer (via @vitorgalvao)
- Added support for Brackets (via @vitorgalvao)
- Added a list mode to list supported apps
- Improved the help message
- Prevent Mackup to be run as a superuser
- Code cleanup

## Mackup 0.6

- Added support for custom applications
- Fixed pip support (via @lachlancooper)
- Added XChat support (via @scottydelta)
- Removing Ember support, it does not like file links
- Homebrew fixes
- Doc updates

## Mackup 0.5.9

- Added support for rTorrent (via @mgalkiewicz)
- Added support for Dolphin (via @lachlancooper)
- Improved Janus support for Vim
- Do not sync Dash Docsets anymore
- Added support for Lightroom 5 (via @Darep)
- Added support for Adobe Camera Raw (via @Darep)
- Refactored the code to prepare future modularization

## Mackup 0.5.8

- Extend Little Snitch with latest user config file (via @stechico)
- Added support to Hands Off! (via @stechico)
- Fixed GnuPG support

## Mackup 0.5.7

- Only sync the config for Bundler
- Don't sync Apple Messages attachments
- Added support for Default Folder X (via @Cottser)
- Added support for Path Finder (via @Cottser)

## Mackup 0.5.6

- Added support for LittleSnitch (via @stechio)
- Added support for OmniGraffle (via @stecico)
- Added support for SABnzbd (via @stechico)
- Added support for Skitch (via @stechico)
- Added support for FontExplorer X (via @stechico)
- Improved Transmission support (via @stechico)
- Added support for Lightroom 2, 3 and 4 (via @stechico)
- Fix Bundler’s synced dir (via @atipugin)

## Mackup 0.5.5

- Added support for Enjoyable (via @vitorgalvao)
- Added support for Deal Alert (via @vitorgalvao)
- Added support for MagicPrefs (via @vitorgalvao)
- Added support for LaunchBar (via @Cottser)
- Added support for XLD (via @vitorgalvao)
- Added support for Gmail Notifr (via @lachlancooper)
- Added support for Awareness (via @lachlancooper)
- Added support for Chicken (via @lachlancooper)
- Added support for Hexels (via @lachlancooper)
- Added support for Clementine (via @lachlancooper)
- Add support for mpd and ncmpcpp (via @zmrow)
- Improved Sublime 3 support (via @laupiFrpar)
- Added FileZilla support (via @kidh0)
- Added support for Light Table (via @vitorgalvao)

## Mackup 0.5.4

- Added support for Arara and Aspell (via @twsh)
- Removed support of OS X Services, as it does not support links
- Added support for i2cssh and iTunes Applescripts (via @jannae)
- Make slogan consistent throughout (via @Cottser)
- Added tests to cover file copying and linking (via @Cottser)
- Better Apple Messages support (via @vitorgalvao)
- Added support for Keka (via @vitorgalvao)
- Added support for Feeds (via @vitorgalvao)
- Added support for Textual (via @vitorgalvao)

## Mackup 0.5.3

- Added support for Divvy (via @saulshanabrook)
- Added support for Apple Messages (via @pzbyszynski)
- Added support for Skype (via @pzbyszynski)
- Added support for SuperDuper! (via @pzbyszynski)
- Added support for ForkLift 2 (via @pzbyszynski)
- Added support for Ember (via @pzbyszynski)
- Added support for Dash and Cyberduck (via @suprememoocow)
- Added support for Mou (via @jannae)
- Added support for PokerStars (via @vitorgalvao)

## Mackup 0.5.2

- Added support for Tower (via @MichaelRBond)
- Added support for Colloquy (via @MichaelRBond)
- Added support for Twitterrific (via @MichaelRBond)
- Mackup path in dropbox is now configurable via constant (via @MichaelRBond)
- Added support for Spectacle (via @vincecima)

## Mackup 0.5.1

- Added support for exercism (via @mwarkentin)
- Added support for Skim
- Added support for Scenario
- Added support for Ack (via @adamlogic)
- Added support for Stata and SelfControl (via @kfinlay)
- Added support for LaTeXiT (via @twsh)
- Do not link ~/Library/* files on GNU/Linux, should fix #104

## Mackup 0.5

- Added GNU/Linux support (via @flexiondotorg)
- Added the ability to explicitly list the list of applications to sync (thx
  @zuhao)
- Added support for Shuttle, the heroku-accounts plugin for Heroku, bundler,
  pry and awesome-print for Ruby (via @yabawock)
- Added support for Bash it (via @Tam-Lin)

## Mackup 0.4.4

- Conflict folder sync fix (via @ediventurin)
- Added support for PIP (via @dhellmann)
- Added support for FTP's .netrc, Chef, Pear (via @yabawock)
- Added support for Irssi (via @louisrli)
- Added support for Htop and Janus (via @walkertraylor)
- Added support for Transmit (via @dustinmm80)
- Improved Vim support (via @yabawock)

## Mackup 0.4.3

- Added support for nvALT (via @stenehall)
- Added support for Adobe Lightroom, OS X Scripts Services and Quicklook (thx
  @Tam-Lin)
- Added support for Bartender, Caffeine, CloudApp, Droplr, Fantastical, Moom,
  OmniFocus, Pastebot, PopClip, Slogger (via @ediventurin)
- Added support for ClipMenu, MenuMeters, PhpStorm 6, RubyMine 5, Spotify
  (via @hakubo)
- Added support for Concentrate (via @raylillywhite)
- Added support for BibDesk (via @twsh)

## Mackup 0.4.2

- Made a method to check if a process is running (not yet)
- Added support for XCode (via @adeca)
- Added support for CoRD, Spark, f.lux, BetterTouchTool, BetterSnapTool and
  Coda 2 (via @TimCorcoran)
- Added support for Mailplane and Gitbox (via @THEY)

## Mackup 0.4.1

- Hotfix: Checking that a process is runnin is not working everywhere

## Mackup 0.4

- Fixed support for locked files e.g. SourceTree (via @dbingham)
- Added support for Nano (via @stechico)
- Added support for SHSH Blobs (via @stechico)
- Added support for Teamocil and Tmuxinator (via @djquan)
- Added support for Viscosity and Transmission (via @ovrtn)
- Fixed support for Sublime Text (via @nZac)
- Added a config file to not sync some user defined applications (via @nZac)

## Mackup 0.3.2

- Added support for iTerm2 (via @joshbrown)
- Added support for SourceTree (via @stechico)
- Added support for OS X's ColorSync profiles (via @stechico)
- Added support of AppCode 2 (via @MarcoSero)
- Added support of IntelliJIdea 12 (via @MarcoSero)
- Added support of RubyMine 4 (via @MarcoSero)
- Fixed a typo (via @dhellmann)
- Added support for Screen (via @dhellmann)
- Added support for PyPI (via @dhellmann)
- Added support for ExpanDrive (via @dhellmann)
- Added support for Git Hooks (via @dhellmann)

## Mackup 0.3.1

- Added support for Slate (via @stechico)
- Added support for Adium (via @stechico)
- Improved support for Mercurial (via @stechico)
- Added support for Sublime Text 3 (via @laupiFrpar)
- Added support for MPV (via @Nyx0uf)
- Added support for Ventrilo (via @stechico)
- Added support for TextMate (via @hkaju)
- Added support for Tmux, SizeUp, Quicksilver, Witch, ControlPlane, GeekTool,
  Keymo, KeyRemap4MacBook, MercuryMover, PCKeyboardHack (via @orenshk)
- Made the help screen more readable (too many supported apps)

## Mackup 0.3

- Added an uninstall mode to revert a system to its pre-Mackup state
- Added support for Byobu (via @drye)
- Added support for Fish (via @saulshanabrook)
- Improved the Vim support

## Mackup 0.2

- Added support for Emacs and XEmacs
- Added support for Zsh
- Added support for LimeChat
- Added support for Subversion (via @adamme)
- Added support for Oh My Zsh (via @adamme)
- Added support for Ruby and Rails (via @atipugin)
- Added support for Pow (via @atipugin)
- Added support for Ruby Version (via @adamstac)
- Added support for Pentadactyl (via @alanning)
- Added support for Vimperator (via @alanning)
- Improved Git support (via @atipugin)
- Improved Bash support (via @adamme)
- Doc updates

## Mackup 0.1

- Initial release<|MERGE_RESOLUTION|>--- conflicted
+++ resolved
@@ -2,7 +2,6 @@
 
 ## WIP
 
-<<<<<<< HEAD
 - Add support for PyCharm 2016.2 (via @danielsuo)
 - Add support for Telegram for macOS (via @matti)
 - Add support for Paintbrush 2.1.2 (via @domenicbrosh)
@@ -19,9 +18,7 @@
 - Add support for Sketch (via @enkia)
 - Added additional Navicat products to existing support (via @drbyte)
 - Add support for Visual Studio Code - Insiders (via @dannyamey)
-=======
 - Add support for Typinator (via @ericpedia)
->>>>>>> cb5964e6
 
 ## Mackup 0.8.14
 
