# Mackup Changelog

## WIP

- Added support for SpaceVim (via @ionlights)
- Added support for clashX (via @awkj)
- Added support for Brave (via @cbenv)
- Added support for Nushell (via @leesiongchan)
- Updated support for Clipy (via @jclerc)
- Added support for aerc (via @Crocmagnon)
- Added support for espanso (via @maxandersen)
- Added support for WebStorm versions 2019.4, 2020.2, 2020.3, 2020.4 (via @bdcarr)
- Added support for Beets (via @publicarray)
- Added support for Krew (via @exherb)
- Added support for Homebrew (via @exherb)
<<<<<<< HEAD
- Fixed support for poetry (via @ameyuuno)
=======
- Added support for Netlify (via @pgilad)
>>>>>>> 0be8d6c1

## Mackup 0.8.29

- Added support for waybar (via @mk-atlassian)
- Added support for mako (via @mk-atlassian)
- Added support for Swaywm (via @mk-atlassian)
- Added support for termite (via @mk-atlassian)
- Added support for Calibre (via @ttuygun @bodak)
- Added support for Poetry (via @ryoppippi)
- Added support for Music (via @dnicolson)
- Added support for Kaggle (via @ryoppippi)
- Added support for SBT 1.0 (via @austek)
- Added support for FiloSottile/mkcert (via @paxperscientiam)
- Added support for Finicky (via @ryoppippi)
- Added support for GoodSync (via @cereallarceny)
- Added support for mitmproxy (via @etiennelb)
- Added support for Hocus Focus (via @jrolfs)
- Added support for TripMode (via @ttuygun)
- Added support for Starship (via @callummr)
- Added support for Joplin (via @geekrainy)
- Added support for iStat Menus 6 and unified config files (via @lumaxis)
- Added the `--root` command line option
- Removed support for Sketch
- Added support for PyCharm 2020.1 (via @ameyuuno)
- Added support for Powerline (via @ho-oto)
- Added support for Yarn (via @dhb52)
- Add support for Quitter (via @guillaumealgis)

## Mackup 0.8.28

- Added support for Bat (via @joshmedeski)
- Added support for newer versions of WebStorm
- Updated support for Marta to capture new config files in 0.6.1 (via @petrbouchal)
- Added support for Rectangle (via @arvindch)
- Added support for BitBar (via @dnicolson)
- Added support for JS Beautifier (via @dnicolson)
- Added support for ripgrep (via @dnicolson)
- Added support for Bump (via @dnicolson)
- Added support for rclone (via @dnicolson)
- Added support for NoSQLBooster for MongoDB (via @ivan-ha)
- Updated support for RStudio, config stored in JSON as of v1.3.776 (via @petrbouchal)
- Vulnerability fix
- Removed support for Python 3.5
- Removed support for the Box storage
- Fix: suppress errors when handling symlinks (via @doubleloop)
- Migrated all config files to the XDG format
- Add support for Python 3.8

## Mackup 0.8.27

- Added support for SpaceLauncher (via @joshmedeski)
- Added support for Dejal Time Out
- Add support for PhpStorm 2019.2
- Migrated build system to pipenv
- Replaced flake8 with black to enforce code formatting
- Add support for proselint (via @paxperscienitam)
- Add support for ToothFairy scripts (via @dnicolson)
- Add support for TablePlus (via @alekseyp)
- Add support for Startupizer2 (via @narze)
- Added support for pnpm (@via paxperscientiam)
- Added partial support for Gimp (via @paxperscientiam)

## Mackup 0.8.26

- Hotfix, Mackup could not run in most scenarios

## Mackup 0.8.25

- Add support for yabai (via @mbdmbd)
- Improve support for Little Snitch (via @lorenzofanchi)
- Improve support for Photoshop CC 2019 (via @lorenzofanchi)
- Add support for ColorSlurp (via @lorenzofanchi)
- Add support for Secure Pipes (via @lorenzofanchi)
- Add support for Xee (via @lorenzofanchi)
- Add support for 2Do (via @lorenzofanchi)
- Add support for Shifty (via @lorenzofanchi)
- Add support for Pock (via @lorenzofanchi)
- Add support for Multitouch (via @lorenzofanchi)
- Add support for Magnet (via @lorenzofanchi)
- Added support for git ignore file
- Added default ignore file for eslint
- Improve support for Vim, add .vim/spell folder
- Add support for mycli
- Add support for PixelSnap 2 (via @dnicolson)
- Add support for PDFjam (via @paxperscientiam)

## Mackup 0.8.24

- Prevent users to use Mackup's storage directory to store their files.
- Fix a few broken application support.

## Mackup 0.8.23

- Improve support for Vim, add .vim/after directory
- Remove problematic com.macromates.textmate.plist file for TextMate (via @egze)
- Add support for rofi (via @pat-s)
- Add support for deepin-dde-file-manager (via @sUyMur)
- Add support for Deepin-dde-dock (via @sUyMur)
- Add support for deepin-terminal (via @sUyMur)
- Add support for grsync (via @sUyMur)
- Add support for ulauncher (via @sUyMur)
- Add support for Tilix (via @pat-s)
- Improve support for TextMate (via @egze)
- Add support for Storyist 3 writing software (via @mutantant)
- Add support for WordGrinder (via @mutantant)
- Fix support for Adobe Illustrator CC2019 (v23)
- remove `bundle` directory from vim config (via @cocobear)
- Add support for Sublime Merge (via @krupenja)
- Add support for Marta (via @krupenja)
- Add support for Goldendict (via @krupenja)
- Add support for IINA (via @krupenja)
- Improve support for fish (via @whtsky)
- Improve support for weget (via @paxperscientiam)
- Add support for zabbix-cli (via @dzogrim)
- Add support for ForkLift 3 (via @lukeaskew)
- Add support for eqMac2 (via @lukeaskew)
- Add support for Fisher (via @nashirox)
- Add support for PhpStorm 2018.3 (via @baijunyao)
- Add support for Focus (via @atipugin)
- Add support for Choosy (via @markchitty)
- Update support for Microsoft Remote Desktop 10
- Add support for PhpStorm 2019.1 (via @baijunyao)
- Add support for IntelijIdea2019.1 (via @utegental)

## Mackup 0.8.22

- Add support for DataGrip 2017.3, 2018.1, 2018.2, 2018.3 (via @utegental)
- Add support for Volt (via @mrymtsk)
- Add support for alternative config path for Alacritty (via @foray1010)
- Add support for WebStorm 2018.3 (via @KrzysztofKarol)
- Removed support for BBEdit
- Add support for IntelliJIDEA 2018.3 (via @nysos3)
- Add support for GoLand 2018.3 (via @rayrutjes)
- Fix an issue for users without a `~/.config/` folder.

## Mackup 0.8.21

- Update support for i3 (@KyleWJohnston)
- Add support for bc (via @paxperscientiam)
- Add support for Google clasp (via @paxperscientiam)
- Add support for hstr (via @paxperscientiam)
- Add support for b-ryan/powerline-shell (via @paxperscientiam)
- Add support for kovidgoyal/kitty (via @foray1010)
- Add support for PhpStorm 2018.2 (via @j13k)
- Add support for Oh My Tmux (via @solarknight)
- Fix support for Karabiner Elements (via @mrymtsk)
- Add support for IntelliJIdea2018.3 (via @utegental)

## Mackup 0.8.20

- Remove support for Z as the link is being overwritten by the application
- Remove support for Amphetamine as it's containerized
- Add support for inkscape (via @paxperscientiam)
- Add default path for `XDG_CONFIG_HOME`. (via @HlubyLuk)
- Add tig `xdg_configuration_files` to config. (via @HlubyLuk)
- Add support for Visual Studio for Mac (via @ivmirx)
- Add support for snapcraft (thx @guilhem)
- Add support for GoLand and renamed Gogland to GoLand (via @rayrutjes)
- Add support for xonsh (via @kmcm0)
- Add support for Alacritty
- Add support for WebStorm 2017.1, 2017.2, 2017.3, 2018.1, 2018.2 (via @KrzysztofKarol)
- Add support for Adobe Illustrator CC2019 (v23)

## Mackup 0.8.19

- Add support for Python 3.4 3.5 3.6 and 3.7
- Add support for kubectl (via @pcostesi)
- Support for RubyMine 2017.03 (via @kibitan)
- Add additional Spectacle library path (via @iansym)
- Only sync init.vim for neovim (via @foray1010)
- Support for RubyMine 2018.01 (via @kibitan)
- Support for IntelliJ Idea 2017.1, 2017.2, 2017.3, and 2018.1 (via @cool00geek)
- Remove references to OpenSSH private key syncing - removed in dcb26ba (via @njdancer)
- Add support for hub (via @usami-k)
- Add support for Tower 3 (via @diego-vieira)
- Remove references for Visual Studio Code extensions syncing (via @MTalalAnwar)
- Add support for ledger/ledger (via @paxperscientiam)
- Support for Itsycal (via @paxperscientiam, @sfsam, nitrocode)
- Add support for Ruby Version Manager (via @sh78)
- Support for Khd (via @sh78)
- Support for skhd (via @sh78)
- Add support for ranger (via @sh78)
- Add support for Cheat (via @sh78)
- Support latest qutebrowser version config paths (via @sh78)
- Include Karabiner Elements complex modifications (via @sh78)
- Add support for chunkwm (via @sh78)
- Add support for cVim (via @sh78)
- Add support for ESLint (via @sh78)
- Improve coverage for macOS/OS X Automator files (via @sh78)
- Add support for PhoneView (via @dnicolson)
- Add support for PixelSnap (via @dnicolson)
- Add support for Cider (via @renews)
- Add support for Typora (via @allenlsy)
- Improve support for oh-my-zsh (via @H--o-l)

## Mackup 0.8.18

- Fix crash due to bad BetterTouchTool support
- Fixed an issue with python3

## Mackup 0.8.17

- Add support for Micro (via @icopp)
- Add backing up vscode extensions for Visual Studio (via @stephen2m)
- Add support for iTermocil (via @godbout)
- Add support for Amethyst (via @whtsky)
- Add support for Micro (via @icopp)
- Add support for Cerebro (via @kelion)
- Add support for iTerm (via @Sbastien)
- Add support for Boxer (via @icopp)
- Add support for Franz (via @stephen2m)
- Add support for IdeaVim (via @x-ji)
- Add support for Tmuxp (via @infernion)
- Add support for sferik/t (via @paxperscientiam)
- Add support for fastlane (via @revolter)
- Add support for Jitouch (via @forby)
- Add support for Blender (via @forby)
- Add support for Insomnia (via @browniebroke)
- Add support for Marked 2 (via @semicolonsnet)
- Add support for BetterTouchTool data store v2 (via @pearlythepirate and @foray1010)
- Add support for WhatsApp Web (via @cafferata)
- Add support for GitUp (via @cafferata)
- Add support for HTTPie (via @Dremora)
- Remove GnuPG keyrings from backup by default (via @jeremygaither)
- Add support for Postico (via @stvhwrd)
- Add support for PHPStorm 2017.3 (via @cafferata)
- Add support for DaisyDisk (via @cafferata)
- Add support for MySQLWorkbench (via @cafferata)
- Add support for Openbox (via @jpfarcy)

## Mackup 0.8.16

- Add support for SmartGit (via @revolter)
- Add support for Kdenlive (via @orschiro)
- Add support for TinyFugue (via @icopp)
- Add support for Hero Lab (via @icopp)
- Add support for Pidgin (via @icopp)
- Add support for Fontconfig (via @horosgrisa)
- Add support for GitKraken (via @mdentinho)
- Add support for Apptivate (via @sepehr)
- Add support for Qutebrowser (via @sheriallis)
- Add support for Amphetamine (via @mdentinho)
- Add support for Beatport Pro (via @mdentinho)
- Add support for Splice (via @mdentinho)
- Add support for Redshift Scheduler (via @sheriallis)
- Add support for Lollypop (via @orschiro)
- Add support for Ghostwriter (via @orschiro)
- Add support for LibreOffice (via @orschiro)
- Fix support for Karabiner Elements (via @sepehr)

## Mackup 0.8.15

- Add support for CLion 2016.2 (via @danielsuo)
- Add support for Keyboard Maestro (via @danielsuo)
- Add support for Karabiner Elements (via @danielsuo)
- Add support for Jupyter (via @sankichi92)
- Add support for PyCharm 2016.2 (via @danielsuo)
- Add support for Telegram for macOS (via @matti)
- Add support for Paintbrush 2.1.2 (via @domenicbrosh)
- Add support for IntelliJ IDEA 2016.2 (via @danielsuo)
- Add support for WebStorm 2016.1 (via @halhenke)
- Add support for Wakatime (via @joshmedeski)
- Add support for Kwm (via @neon64)
- Add support for Surge (via @Altynai)
- Add support for HyperTerm (via @atipugin)
- Add support for FlexGet (via @benwa)
- Add support for Ctags (via @joshmedeski)
- Add support for KeepingYouAwake (via @zharmany)
- Add support for Terminal (via @ryanjbonnell)
- Add support for Sketch (via @enkia)
- Added additional Navicat products to existing support (via @drbyte)
- Add support for Visual Studio Code - Insiders (via @dannyamey)
- Add support for Typinator (via @ericpedia)
- Add support for Swinsian (via @eramdam)
- Add support for Slic3r (via @blamh)
- Add support for Airmail (via @bleen)
- Add support for Wireshark 2 (via @tdm00)
- Add support for Homebridge (via @icopp)
- Add support for Luftrausers (via @icopp)
- Add support for Nethack (via @icopp)
- Add support for Factorio (via @icopp)
- Add support for Environmental Station Alpha (via @icopp)
- Add support for Forge (via @icopp)
- Add support for Ancient Domains of Mystery (via @icopp)
- Add support for Atlantis (via @icopp)
- Add support for Adobe Lightroom CC (via @dpgowan)
- Add Support for Adobe Illustrator CC (via @dpgowan)
- Added support for GoShare (@fmartingr)

## Mackup 0.8.14

- Add support for PhpStorm 2016.1 (via @driesvints)
- Added linux support for Audacious (via @doubleloop)
- Add support for IntelliJ IDEA 2016.1 (via @jcgay)
- Removed Skype Support. See #768 (via @TCattd)
- Add support for PyCharm 5, Linux support (via @doubleloop)
- added support for pycharm 6.1 (@doubleloop)
- Added support for Drush (@penance316)
- Added support for MPS-Youtube (via @fmartingr)
- Add support for HandBrake (via @ryanjbonnell)
- Add support for HyperDock (via @leek)
- Add support for WordPress WP-CLI (via @ryanjbonnell)

## Mackup 0.8.13

- Add support for OpenEmu (via @fantattitude)
- Add .vim/plugin/settings folder (via @gmpetrov)
- Add support for Tunnelblick (via @sidick)
- Add support for Zathura (via @timidger)
- Add support for PHPStorm 10 (via @welly)
- Add support for Robomongo (via @rbartoli)
- Add support for AppCleaner (via @rbartoli)
- Add support for Doxie (via @rbartoli)
- Add support for Jumpcut (via @rbartoli)
- Add support for TotalSpaces2 (via @rbartoli)
- Add support for WebStorm 11 (via @rbartoli)
- Add support for z (via @rbartoli)
- Add support for Electrum (via @rbartoli)
- Add support for MPlayerX (via @digglife)
- Add support for Day-O (via @mateusrevoredo)
- Add support for Smooth Mouse (via @mateusrevoredo)
- Add support for MacDown (via @mateusrevoredo)
- Add support for Spotify Notifications (via @mateusrevoredo)
- Fixed Gear Player Support (via @TCattd)
- Fixed Mailplane Support (via @TCattd)
- Add support for Maid (via @zanderzhng)
- Add support for Ansible (via @mlrobinson)
- Add support for Querious (via @ryanjbonnell)
- Add support for IntelliJ IDEA 15 (via @singles)
- Removed iTerm2 support since iTerm2 overwrites the symlink (via @adamlogic)
- Add support for Rime (via @codefalling)
- Improved support for R (via @wyf88)
- Add support for Rhythmbox (via @orschiro)
- Add support for MonoDevelop (via @jamessa)
- Fixed Skype Support (via @TCattd)
- Add support for Name Mangler (via @ryanjbonnell)
- Add support for Workrave (via @doubleloop)
- Add support for gdb (via @doubleloop)
- Add support for fasd (via @doubleloop)
- Add support for doublecmd (via @doubleloop)
- Add support for BBEdit (via @ryanjbonnell)
- Add support for TextExpander (via @cjs)

## Mackup 0.8.12

- Don't fail if the file is not in the mackup home
- Verbose mode state when a link is broken
- Add support for MacDive (via @peschee)
- Added support of AppCode 3.2 (via @usami-k)
- Improved support for BetterTouchTool, excluding Sparkle data (via @kfinlay)
- Improved Ubersicht support, excluding Sparkle data (via @kfinlay)
- Add support for neovim (via @hiyer)
- Add support for Pandoc
- Add support for PhpStorm 9.5 (via @mnapoli)
- Improved support for Composer, backup ./composer/composer.json (via @mnapoli)
- Add support for Blackfire (via @mnapoli)
- Add support for liquidprompt (via @GochoMugo)
- Add support for ShowyEdge (via @zanderzhng)
- Add support for Redshift (via @orschiro)
- Add support for CopyQ (via @orschiro)

## Mackup 0.8.11

- Added support for Mailmate (via @cdransf)
- Added support for Xcode plugins (via @bartoszj)
- XDG support for app configs (via @mkwmms)

## Mackup 0.8.10

- Added support for SecureCRT (via @micate)
- Added dry-run and verbose options (via @yastero)
- Removed a git link which was overwritten by GitHub to a file

## Mackup 0.8.9

- Fixed the 'force' option (via @hiyer)

## Mackup 0.8.8

- Added support for syncing over Box (via @ninjabong)
- Added support for Photoshop CC (via @ponychicken)
- Removed problematic Lightroom support
- Improved support for ssh, excluding the credential keys (via @nkcfan)
- Added an option to not have to confirm every action (via @Timidger)
- Fixed TextMate syncing

## Mackup 0.8.7

- Add in support for yosemite for google drive (via @seanfreiburg)
- Added support for taskwarrior (via @ToostInc)
- Added support for Gear Music Player (via @TCattd)
- Added support for Dash 3 (via @Kapeli)
- Added support for Yummy FTP (via @TCattd)
- Added support for PHPStorm 9 (via @suyan)
- Added support for ShiftIt (via @hexedpackets)
- Added support for Android Studio 1.3 (via @usami-k)
- Added support for Clipy (via @usami-k)
- Added support for HyperSwitch (via @usami-k)
- Added support for Xamarin Studio 5 (via @usami-k)
- Added support for RStudio (via @kfinlay)
- Added support for iCloud as a new storage (via @jlowin)
- Allow the mackup home to be a subfolder (via @mkwmms)
- Added support for version 8 of Microsoft Remote Desktop (via @tdm00)

## Mackup 0.8.6

- Added support for PyRadio (via @joaoponceleao)
- Added support for Dropzone 3 (via @iansoper)
- Added support for Autokey (via @danielsuo)
- Added support for Docker (via @carlossg)
- Add toolchains.xml in Maven syncing (via @jcgay)
- Added support of WebStorm 10 (via @morphinewan)
- Added support of Gnome SSH Tunnel Manager (via @skyrocknroll)
- Added support for Hammerspoon (via @jkaan)
- Added support for Bitchx (via @troywilson_)
- Added support for EditorConfig (via @chadluo)
- Add com.agilebits.onepassword4.plist in 1Password (via @amatos)
- Added support for Versions (via @amatos)
- Added support for Gas Mask (via @zanderzhng)
- Removed broken support for Stickies and Z
- Add ee.clockwise.gmask.plist in Gas Mask (via @zanderzhng)
- Add configs for mpv (via @zanderzhng)
- Added support for Shimo (via @amatos)
- Added support for tvnamer (via @ronniemoore)
- Added support for Royal TSX (via @amatos)
- Added support for CotEditor (via @usami-k)
- Added support for xbindkeys (via @scottames)
- Added support for Spacemacs (via @x-ji)
- Added support for Visual Studio Code (via @luisdemanuel)
- Added support for Gradle (via @jcgay)
- Added support for Capture One (via @devnulled)
- Added support for version 3 of Mailplane (via @roderik)
- Improved Transmission support (via @TrigonaMinima)
- Added support for Nomacs (via @TrigonaMinima)
- Added support for DbVisualizer (via @ronniemoore)
- Added support for MusicBrainz Picard (via @TrigonaMinima)
- Extended KeePassX support for v2 (via @TCattd)
- Improved Mailplane 3 support (via @TCattd)

## Mackup 0.8.5

- Support for Z (via @jkaan)
- Support for GMVault (via @jkaan)
- Support for MATLAB (via @danielsuo)
- Add a --version parameter (via @Timidger)
- Use docopt for the CLI to prepare for future features
- Added support for Arm (via @bobwenx)

## Mackup 0.8.4

- Added support for PyCharm 4 (via @fcvarela)
- Added support for Popcorn Time (via @JacopKane)
- Sublime Text syncs only Packages/User directory on Linux (via @jnv)

## Mackup 0.8.3

- Remove the scripts dir from Messages syncing (@vitorgalvao)
- Added support of AppCode 3.1 (via @morphinewan)
- Added support for KeePassX (via @TCattd)
- Added support for DefaultKeyBinding in OSX (via @adamclerk and @kfinlay)
- Fix support for the Atom editor (via @damiankloip)
- Added support for HexChat (via @jubalh)
- Added support for Todo.txt CLI (via @jubalh)

## Mackup 0.8.2

- Fix: Users with a list of apps to sync were getting an error on restore or
  uninstall

## Mackup 0.8.1

- Fix: Restore and uninstall the Mackup config before any other application
  config
- PEP8 compliance

## Mackup 0.8

- Limit .gem folder backup for Ruby, including credentials file only (via
  @ashchan)
- Support for PostgreSQL (via @bashu)
- Support for consular (via @bashu)
- Support for Punto Switcher (via @bashu)
- Support for Poedit (via @bashu)
- Support for Max (via @bashu)
- Support for jrnl (via @huyhong)
- Support for XtraFinder (via @ethanl)
- Support for Rubocop (via @iainbeeston)
- Support for Terminator (via @chr1sbest)
- Support for Houdini (via @kfinlay)
- Support for IntelliJ IDEA 13 & 14 (via @dsager)
- Support for Pass (via @kykim)
- Support for Composer (via @fayland)
- Support for GHCi (via @marcosero)
- Add .gitignore (via @eyadsibai)
- Support for spectrwm (via @cnodell)
- Fixed Textual support (via @crkochan)
- Support for 1Password 4 (via @jverdeyen)
- Support for GrandTotal 3 (via @jverdeyen)
- Support for TaskPaper (via @iloveitaly)
- Support for SequelPro plist (via @iloveitaly)
- Support for Kaleidoscope (via @iloveitaly)
- Support for Stay (via @iloveitaly)
- Support for Screenhero (via @iloveitaly)
- Support for Scrivener (via @iloveitaly)
- Support for ColorSchemer Studio 2 (via @iloveitaly)
- Support for Billings Pro Server Admin (via @iloveitaly)
- Support for iStat Menus 5 (via @jverdeyen)
- Support for WebStorm 9 (via @inxilpro)
- Support for Oh My Fish (via @inxilpro)
- Support for Scroll Reverser (via @ponychicken)
- Support for JuliaLang (via @danielsuo)
- Support for OsX Stickies (via @djabbz)
- Support for Navicat Database GUI tools (via @tdm00)
- Sublime Text 3 now only syncs essential files, excluding session and cache
  folders
- Support for ProxyChains & ProxyChains NG (via @mttrb)
- Support for Maven (via @jcgay)
- Improved support for Apple ColorSync (via @devnulled)
- Support for IPython (via @nrvs)
- Support for i3 (via @akash0x53)
- Support for tint2 (via @mr-seiler)
- Support for Conky (via @mr-seiler)
- Fix: Custom app config must take precedence over stock app config (thx @Gyran
  and @jalaziz)
- Support for Ubersicht (via @kfinlay)
- Added support for npm (via @zheng1 and @jaxgeller)
- Added support for Microsoft Azure CLI (via @zheng1)
- Fix: Take into account apps specified in .mackup.cfg for the restore and
  uninstall operations
- Improvement: More explicit file paths displayed (thx @danielcompton)
- Support for Webstorm 8 (via @webpro)
- Support for dig (via @glaszig)
- Support for Copy sync engine (via @exiva)
- Improved bash support (via @pkyeck)
- Improved Python 3 support (via @dannluciano)
- Added support for VLC (via @kiliankoe)
- Added doc, ftdetect, ftplugin, indent, syntax directories to vim config
  (via @feigaochn)
- Added support of AppCode 3 (via @turygo and @dsiu)
- Feature: Display error messages in red (via @Timidger)

## Mackup 0.7.4

- Better Python packaging, deleted the half-baked binary
- Adding support for ngrok .ngrok (via @yonkeltron)
- Added support for JSHints .jshintrc
- Improved support for Slate (via @bradcerasani)
- Added support for nvpy - a Linux client for SimpleNote (via @hiyer)
- Atom now only syncs essential files, excluding compiled and cache folders
  (via @lmartins)
- Support for Artistic Style (via @feigaochn)
- Support for Tig (via @damiankloip)
- Added bundle directory to vim config (via @alanlamielle)
- Support for Prezto (via @ponceleao)
- Added support for PHPStorm 7 & 8 (via @singles)
- Added support for aria2c (via @singles)
- Added support for Magic Launch (via @ryanburnett)
- Added support for Hazel (via @ryanburnett)
- Added support for Soulver (via @ryanburnett)
- Support for newsbeuter (via @ToostInc)
- Improved support for Stata (via @kfinlay)
- Improved Messages support (via @vitorgalvao)
- Support for Seil and moved PCKeyboardHack there (via @kfinlay)
- Improved support for curl (via @nkcfan)
- Improved support for fish (via @nanoxd)
- Improved support for BibDesk (via @kfinlay)
- Support for Karabiner (via @kfinlay)
- Latex config for TextMate (via @kfinlay)
- Support for Cartographica (via @kfinlay)
- Support for Go2Shell (via @kfinlay)
- Improved support for ExpanDrive (via @kfinlay)
- Added support for Tower 2 (via @mAAdhaTTah)
- Improved support for Textual (via @oalders)

## Mackup 0.7.3

- Support for Liftoff (via @Lumde)
- Support for Sublime Text 3 in Linux (via @hiyer)
- Support for Charles (via @raylillywhite)
- Support for Keybase
- Support for MySQL (via @fayland)
- Support for Wget (via @fayland)
- Improved support for Divvy (via @oalders)
- Support for SBT (via @laughedelic)
- Imroved support for nvALT (via @aristidesfl)
- Support for Perl related configuration (via @fayland)
- Support for AusKey (via @antulik)

## Mackup 0.7.2

- Support for Atom (via @damiankloip)
- Support for RubyMine 6 (via @damiankloip)
- Support for SBCL (via @yonkeltron)
- Support for asciinema (via @yonkeltron)
- Support for AWS CLI (via @yonkeltron)
- Limit .vim folder backup for better linux support (via @Imperiopolis)
- Add a missing OmniFocus preferences file (via @sbleon)
- Support for Phoenix (via @vitorgalvao)
- Print out the moved files on uninstall

## Mackup 0.7.1

- Improved the configuration loader engine
- Added support for Processing (via @vitorgalvao)
- Improved support for launchbar and fish (via @aristidesfl)
- Support for R (via @yonkeltron)
- Error out when an absolute filepath is used in a application config

## Mackup 0.7

- Added support for Google Drive to store your files
- Added support for any directory to store your files
- Ability to customize the Mackup directory name
- Improved the test coverage

## Mackup 0.6.1

- Added support for Livestreamer (via @vitorgalvao)
- Added support for Brackets (via @vitorgalvao)
- Added a list mode to list supported apps
- Improved the help message
- Prevent Mackup to be run as a superuser
- Code cleanup

## Mackup 0.6

- Added support for custom applications
- Fixed pip support (via @lachlancooper)
- Added XChat support (via @scottydelta)
- Removing Ember support, it does not like file links
- Homebrew fixes
- Doc updates

## Mackup 0.5.9

- Added support for rTorrent (via @mgalkiewicz)
- Added support for Dolphin (via @lachlancooper)
- Improved Janus support for Vim
- Do not sync Dash Docsets anymore
- Added support for Lightroom 5 (via @Darep)
- Added support for Adobe Camera Raw (via @Darep)
- Refactored the code to prepare future modularization

## Mackup 0.5.8

- Extend Little Snitch with latest user config file (via @stechico)
- Added support to Hands Off! (via @stechico)
- Fixed GnuPG support

## Mackup 0.5.7

- Only sync the config for Bundler
- Don't sync Apple Messages attachments
- Added support for Default Folder X (via @Cottser)
- Added support for Path Finder (via @Cottser)

## Mackup 0.5.6

- Added support for LittleSnitch (via @stechio)
- Added support for OmniGraffle (via @stecico)
- Added support for SABnzbd (via @stechico)
- Added support for Skitch (via @stechico)
- Added support for FontExplorer X (via @stechico)
- Improved Transmission support (via @stechico)
- Added support for Lightroom 2, 3 and 4 (via @stechico)
- Fix Bundler’s synced dir (via @atipugin)

## Mackup 0.5.5

- Added support for Enjoyable (via @vitorgalvao)
- Added support for Deal Alert (via @vitorgalvao)
- Added support for MagicPrefs (via @vitorgalvao)
- Added support for LaunchBar (via @Cottser)
- Added support for XLD (via @vitorgalvao)
- Added support for Gmail Notifr (via @lachlancooper)
- Added support for Awareness (via @lachlancooper)
- Added support for Chicken (via @lachlancooper)
- Added support for Hexels (via @lachlancooper)
- Added support for Clementine (via @lachlancooper)
- Add support for mpd and ncmpcpp (via @zmrow)
- Improved Sublime 3 support (via @laupiFrpar)
- Added FileZilla support (via @kidh0)
- Added support for Light Table (via @vitorgalvao)

## Mackup 0.5.4

- Added support for Arara and Aspell (via @twsh)
- Removed support of OS X Services, as it does not support links
- Added support for i2cssh and iTunes Applescripts (via @jannae)
- Make slogan consistent throughout (via @Cottser)
- Added tests to cover file copying and linking (via @Cottser)
- Better Apple Messages support (via @vitorgalvao)
- Added support for Keka (via @vitorgalvao)
- Added support for Feeds (via @vitorgalvao)
- Added support for Textual (via @vitorgalvao)

## Mackup 0.5.3

- Added support for Divvy (via @saulshanabrook)
- Added support for Apple Messages (via @pzbyszynski)
- Added support for Skype (via @pzbyszynski)
- Added support for SuperDuper! (via @pzbyszynski)
- Added support for ForkLift 2 (via @pzbyszynski)
- Added support for Ember (via @pzbyszynski)
- Added support for Dash and Cyberduck (via @suprememoocow)
- Added support for Mou (via @jannae)
- Added support for PokerStars (via @vitorgalvao)

## Mackup 0.5.2

- Added support for Tower (via @MichaelRBond)
- Added support for Colloquy (via @MichaelRBond)
- Added support for Twitterrific (via @MichaelRBond)
- Mackup path in dropbox is now configurable via constant (via @MichaelRBond)
- Added support for Spectacle (via @vincecima)

## Mackup 0.5.1

- Added support for exercism (via @mwarkentin)
- Added support for Skim
- Added support for Scenario
- Added support for Ack (via @adamlogic)
- Added support for Stata and SelfControl (via @kfinlay)
- Added support for LaTeXiT (via @twsh)
- Do not link ~/Library/* files on GNU/Linux, should fix #104

## Mackup 0.5

- Added GNU/Linux support (via @flexiondotorg)
- Added the ability to explicitly list the list of applications to sync (thx
  @zuhao)
- Added support for Shuttle, the heroku-accounts plugin for Heroku, bundler,
  pry and awesome-print for Ruby (via @yabawock)
- Added support for Bash it (via @Tam-Lin)

## Mackup 0.4.4

- Conflict folder sync fix (via @ediventurin)
- Added support for PIP (via @dhellmann)
- Added support for FTP's .netrc, Chef, Pear (via @yabawock)
- Added support for Irssi (via @louisrli)
- Added support for Htop and Janus (via @walkertraylor)
- Added support for Transmit (via @dustinmm80)
- Improved Vim support (via @yabawock)

## Mackup 0.4.3

- Added support for nvALT (via @stenehall)
- Added support for Adobe Lightroom, OS X Scripts Services and Quicklook (thx
  @Tam-Lin)
- Added support for Bartender, Caffeine, CloudApp, Droplr, Fantastical, Moom,
  OmniFocus, Pastebot, PopClip, Slogger (via @ediventurin)
- Added support for ClipMenu, MenuMeters, PhpStorm 6, RubyMine 5, Spotify
  (via @hakubo)
- Added support for Concentrate (via @raylillywhite)
- Added support for BibDesk (via @twsh)

## Mackup 0.4.2

- Made a method to check if a process is running (not yet)
- Added support for Xcode (via @adeca)
- Added support for CoRD, Spark, f.lux, BetterTouchTool, BetterSnapTool and
  Coda 2 (via @TimCorcoran)
- Added support for Mailplane and Gitbox (via @THEY)

## Mackup 0.4.1

- Hotfix: Checking that a process is runnin is not working everywhere

## Mackup 0.4

- Fixed support for locked files e.g. SourceTree (via @dbingham)
- Added support for Nano (via @stechico)
- Added support for SHSH Blobs (via @stechico)
- Added support for Teamocil and Tmuxinator (via @djquan)
- Added support for Viscosity and Transmission (via @ovrtn)
- Fixed support for Sublime Text (via @nZac)
- Added a config file to not sync some user defined applications (via @nZac)

## Mackup 0.3.2

- Added support for iTerm2 (via @joshbrown)
- Added support for SourceTree (via @stechico)
- Added support for OS X's ColorSync profiles (via @stechico)
- Added support of AppCode 2 (via @MarcoSero)
- Added support of IntelliJIdea 12 (via @MarcoSero)
- Added support of RubyMine 4 (via @MarcoSero)
- Fixed a typo (via @dhellmann)
- Added support for Screen (via @dhellmann)
- Added support for PyPI (via @dhellmann)
- Added support for ExpanDrive (via @dhellmann)
- Added support for Git Hooks (via @dhellmann)

## Mackup 0.3.1

- Added support for Slate (via @stechico)
- Added support for Adium (via @stechico)
- Improved support for Mercurial (via @stechico)
- Added support for Sublime Text 3 (via @laupiFrpar)
- Added support for MPV (via @Nyx0uf)
- Added support for Ventrilo (via @stechico)
- Added support for TextMate (via @hkaju)
- Added support for Tmux, SizeUp, Quicksilver, Witch, ControlPlane, GeekTool,
  Keymo, KeyRemap4MacBook, MercuryMover, PCKeyboardHack (via @orenshk)
- Made the help screen more readable (too many supported apps)

## Mackup 0.3

- Added an uninstall mode to revert a system to its pre-Mackup state
- Added support for Byobu (via @drye)
- Added support for Fish (via @saulshanabrook)
- Improved the Vim support

## Mackup 0.2

- Added support for Emacs and XEmacs
- Added support for Zsh
- Added support for LimeChat
- Added support for Subversion (via @adamme)
- Added support for Oh My Zsh (via @adamme)
- Added support for Ruby and Rails (via @atipugin)
- Added support for Pow (via @atipugin)
- Added support for Ruby Version (via @adamstac)
- Added support for Pentadactyl (via @alanning)
- Added support for Vimperator (via @alanning)
- Improved Git support (via @atipugin)
- Improved Bash support (via @adamme)
- Doc updates

## Mackup 0.1

- Initial release<|MERGE_RESOLUTION|>--- conflicted
+++ resolved
@@ -13,11 +13,8 @@
 - Added support for Beets (via @publicarray)
 - Added support for Krew (via @exherb)
 - Added support for Homebrew (via @exherb)
-<<<<<<< HEAD
 - Fixed support for poetry (via @ameyuuno)
-=======
 - Added support for Netlify (via @pgilad)
->>>>>>> 0be8d6c1
 
 ## Mackup 0.8.29
 
