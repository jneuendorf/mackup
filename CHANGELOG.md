--- conflicted
+++ resolved
@@ -2,13 +2,10 @@
 
 ## WIP
 
-<<<<<<< HEAD
 - Support for PostgreSQL (via @bashu)
 - Support for consular (via @bashu)
 - Support for Punto Switcher (via @bashu)
-=======
 - Support for Poedit (via @bashu)
->>>>>>> be97d34c
 - Support for jrnl (via @huyhong)
 - Support for Rubocop (via @iainbeeston)
 - Support for Terminator (via @chr1sbest)
