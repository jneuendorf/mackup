# Mackup Changelog

## WIP

- Add support for PyCharm 2016.2 (via @danielsuo)
- Add support for Telegram for macOS (via @matti)
- Add support for Paintbrush 2.1.2 (via @domenicbrosh)
- Add support for IntelliJ IDEA 2016.2 (via @danielsuo)
- Add support for WebStorm 2016.1 (via @halhenke)
- Add support for Wakatime (via @joshmedeski)
- Add support for Kwm (via @neon64)
- Add support for Surge (via @Altynai)
- Add support for HyperTerm (via @atipugin)
- Add support for FlexGet (via @benwa)
- Add support for Ctags (via @joshmedeski)
- Add support for KeepingYouAwake (via @zharmany)
- Add support for Terminal (via @ryanjbonnell)
<<<<<<< HEAD
- Add support for Sketch (via @enkia)
- Added additional Navicat products to existing support (via @drbyte)
- Add support for Visual Studio Code - Insiders (via @dannyamey)
- Add support for Typinator (via @ericpedia)
- Add support for Swinsian (via @eramdam)
- Add support for Slic3r (via @blamh)
- Add support for Airmail (via @bleen)
- Add support for Wireshark 2 (via @tdm00)
- Add support for Homebridge (via @icopp)
- Add support for Luftrausers (via @icopp)
- Add support for Nethack (via @icopp)
- Add support for Factorio (via @icopp)
- Add support for Environmental Station Alpha (via @icopp)
=======
- Add support for Forge (via @icopp)
>>>>>>> c9c5f0b6

## Mackup 0.8.14

- Add support for PhpStorm 2016.1 (via @driesvints)
- Added linux support for Audacious (via @doubleloop)
- Add support for IntelliJ IDEA 2016.1 (via @jcgay)
- Removed Skype Support. See #768 (via @TCattd)
- Add support for PyCharm 5, Linux support (via @doubleloop)
- added support for pycharm 6.1 (@doubleloop)
- Added support for Drush (@penance316)
- Added support for MPS-Youtube (via @fmartingr)
- Add support for HandBrake (via @ryanjbonnell)
- Add support for HyperDock (via @leek)
- Add support for WordPress WP-CLI (via @ryanjbonnell)

## Mackup 0.8.13

- Add support for OpenEmu (via @fantattitude)
- Add .vim/plugin/settings folder (via @gmpetrov)
- Add support for Tunnelblick (via @sidick)
- Add support for Zathura (via @timidger)
- Add support for PHPStorm 10 (via @welly)
- Add support for Robomongo (via @rbartoli)
- Add support for AppCleaner (via @rbartoli)
- Add support for Doxie (via @rbartoli)
- Add support for Jumpcut (via @rbartoli)
- Add support for TotalSpaces2 (via @rbartoli)
- Add support for WebStorm 11 (via @rbartoli)
- Add support for z (via @rbartoli)
- Add support for Electrum (via @rbartoli)
- Add support for MPlayerX (via @digglife)
- Add support for Day-O (via @mateusrevoredo)
- Add support for Smooth Mouse (via @mateusrevoredo)
- Add support for MacDown (via @mateusrevoredo)
- Add support for Spotify Notifications (via @mateusrevoredo)
- Fixed Gear Player Support (via @TCattd)
- Fixed Mailplane Support (via @TCattd)
- Add support for Maid (via @zanderzhng)
- Add support for Ansible (via @mlrobinson)
- Add support for Querious (via @ryanjbonnell)
- Add support for IntelliJ IDEA 15 (via @singles)
- Removed iTerm2 support since iTerm2 overwrites the symlink (via @adamlogic)
- Add support for Rime (via @codefalling)
- Improved support for R (via @wyf88)
- Add support for Rhythmbox (via @orschiro)
- Add support for MonoDevelop (via @jamessa)
- Fixed Skype Support (via @TCattd)
- Add support for Name Mangler (via @ryanjbonnell)
- Add support for Workrave (via @doubleloop)
- Add support for gdb (via @doubleloop)
- Add support for fasd (via @doubleloop)
- Add support for doublecmd (via @doubleloop)
- Add support for BBEdit (via @ryanjbonnell)
- Add support for TextExpander (via @cjs)

## Mackup 0.8.12

- Don't fail if the file is not in the mackup home
- Verbose mode state when a link is broken
- Add support for MacDive (via @peschee)
- Added support of AppCode 3.2 (via @usami-k)
- Improved support for BetterTouchTool, excluding Sparkle data (via @kfinlay)
- Improved Ubersicht support, excluding Sparkle data (via @kfinlay)
- Add support for neovim (via @hiyer)
- Add support for Pandoc
- Add support for PhpStorm 9.5 (via @mnapoli)
- Improved support for Composer, backup ./composer/composer.json (via @mnapoli)
- Add support for Blackfire (via @mnapoli)
- Add support for liquidprompt (via @GochoMugo)
- Add support for ShowyEdge (via @zanderzhng)
- Add support for Redshift (via @orschiro)
- Add support for CopyQ (via @orschiro)

## Mackup 0.8.11

- Added support for Mailmate (via @cdransf)
- Added support for Xcode plugins (via @bartoszj)
- XDG support for app configs (via @mkwmms)

## Mackup 0.8.10

- Added support for SecureCRT (via @micate)
- Added dry-run and verbose options (via @yastero)
- Removed a git link which was overwritten by GitHub to a file

## Mackup 0.8.9

- Fixed the 'force' option (via @hiyer)

## Mackup 0.8.8

- Added support for syncing over Box (via @ninjabong)
- Added support for Photoshop CC (via @ponychicken)
- Removed problematic Lightroom support
- Improved support for ssh, excluding the credential keys (via @nkcfan)
- Added an option to not have to confirm every action (via @Timidger)
- Fixed TextMate syncing

## Mackup 0.8.7

- Add in support for yosemite for google drive (via @seanfreiburg)
- Added support for taskwarrior (via @ToostInc)
- Added support for Gear Music Player (via @TCattd)
- Added support for Dash 3 (via @Kapeli)
- Added support for Yummy FTP (via @TCattd)
- Added support for PHPStorm 9 (via @suyan)
- Added support for ShiftIt (via @hexedpackets)
- Added support for Android Studio 1.3 (via @usami-k)
- Added support for Clipy (via @usami-k)
- Added support for HyperSwitch (via @usami-k)
- Added support for Xamarin Studio 5 (via @usami-k)
- Added support for RStudio (via @kfinlay)
- Added support for iCloud as a new storage (via @jlowin)
- Allow the mackup home to be a subfolder (via @mkwmms)
- Added support for version 8 of Microsoft Remote Desktop (via @tdm00)

## Mackup 0.8.6

- Added support for PyRadio (via @joaoponceleao)
- Added support for Dropzone 3 (via @iansoper)
- Added support for Autokey (via @danielsuo)
- Added support for Docker (via @carlossg)
- Add toolchains.xml in Maven syncing (via @jcgay)
- Added support of WebStorm 10 (via @morphinewan)
- Added support of Gnome SSH Tunnel Manager (via @skyrocknroll)
- Added support for Hammerspoon (via @jkaan)
- Added support for Bitchx (via @troywilson_)
- Added support for EditorConfig (via @chadluo)
- Add com.agilebits.onepassword4.plist in 1Password (via @amatos)
- Added support for Versions (via @amatos)
- Added support for Gas Mask (via @zanderzhng)
- Removed broken support for Stickies and Z
- Add ee.clockwise.gmask.plist in Gas Mask (via @zanderzhng)
- Add configs for mpv (via @zanderzhng)
- Added support for Shimo (via @amatos)
- Added support for tvnamer (via @ronniemoore)
- Added support for Royal TSX (via @amatos)
- Added support for CotEditor (via @usami-k)
- Added support for xbindkeys (via @scottames)
- Added support for Spacemacs (via @x-ji)
- Added support for Visual Studio Code (via @luisdemanuel)
- Added support for Gradle (via @jcgay)
- Added support for Capture One (via @devnulled)
- Added support for version 3 of Mailplane (via @roderik)
- Improved Transmission support (via @TrigonaMinima)
- Added support for Nomacs (via @TrigonaMinima)
- Added support for DbVisualizer (via @ronniemoore)
- Added support for MusicBrainz Picard (via @TrigonaMinima)
- Extended KeePassX support for v2 (via @TCattd)
- Improved Mailplane 3 support (via @TCattd)

## Mackup 0.8.5

- Support for Z (via @jkaan)
- Support for GMVault (via @jkaan)
- Support for MATLAB (via @danielsuo)
- Add a --version parameter (via @Timidger)
- Use docopt for the CLI to prepare for future features
- Added support for Arm (via @bobwenx)

## Mackup 0.8.4

- Added support for PyCharm 4 (via @fcvarela)
- Added support for Popcorn Time (via @JacopKane)
- Sublime Text syncs only Packages/User directory on Linux (via @jnv)

## Mackup 0.8.3

- Remove the scripts dir from Messages syncing (@vitorgalvao)
- Added support of AppCode 3.1 (via @morphinewan)
- Added support for KeePassX (via @TCattd)
- Added support for DefaultKeyBinding in OSX (via @adamclerk and @kfinlay)
- Fix support for the Atom editor (via @damiankloip)
- Added support for HexChat (via @jubalh)
- Added support for Todo.txt CLI (via @jubalh)

## Mackup 0.8.2

- Fix: Users with a list of apps to sync were getting an error on restore or
  uninstall

## Mackup 0.8.1

- Fix: Restore and uninstall the Mackup config before any other application
  config
- PEP8 compliance

## Mackup 0.8

- Limit .gem folder backup for Ruby, including credentials file only (via
  @ashchan)
- Support for PostgreSQL (via @bashu)
- Support for consular (via @bashu)
- Support for Punto Switcher (via @bashu)
- Support for Poedit (via @bashu)
- Support for Max (via @bashu)
- Support for jrnl (via @huyhong)
- Support for XtraFinder (via @ethanl)
- Support for Rubocop (via @iainbeeston)
- Support for Terminator (via @chr1sbest)
- Support for Houdini (via @kfinlay)
- Support for IntelliJ IDEA 13 & 14 (via @dsager)
- Support for Pass (via @kykim)
- Support for Composer (via @fayland)
- Support for GHCi (via @marcosero)
- Add .gitignore (via @eyadsibai)
- Support for spectrwm (via @cnodell)
- Fixed Textual support (via @crkochan)
- Support for 1Password 4 (via @jverdeyen)
- Support for GrandTotal 3 (via @jverdeyen)
- Support for TaskPaper (via @iloveitaly)
- Support for SequelPro plist (via @iloveitaly)
- Support for Kaleidoscope (via @iloveitaly)
- Support for Stay (via @iloveitaly)
- Support for Screenhero (via @iloveitaly)
- Support for Scrivener (via @iloveitaly)
- Support for ColorSchemer Studio 2 (via @iloveitaly)
- Support for Billings Pro Server Admin (via @iloveitaly)
- Support for iStat Menus 5 (via @jverdeyen)
- Support for WebStorm 9 (via @inxilpro)
- Support for Oh My Fish (via @inxilpro)
- Support for Scroll Reverser (via @ponychicken)
- Support for JuliaLang (via @danielsuo)
- Support for OsX Stickies (via @djabbz)
- Support for Navicat Database GUI tools (via @tdm00)
- Sublime Text 3 now only syncs essential files, excluding session and cache
  folders
- Support for ProxyChains & ProxyChains NG (via @mttrb)
- Support for Maven (via @jcgay)
- Improved support for Apple ColorSync (via @devnulled)
- Support for IPython (via @nrvs)
- Support for i3 (via @akash0x53)
- Support for tint2 (via @mr-seiler)
- Support for Conky (via @mr-seiler)
- Fix: Custom app config must take precedence over stock app config (thx @Gyran
  and @jalaziz)
- Support for Ubersicht (via @kfinlay)
- Added support for npm (via @zheng1 and @jaxgeller)
- Added support for Microsoft Azure CLI (via @zheng1)
- Fix: Take into account apps specified in .mackup.cfg for the restore and
  uninstall operations
- Improvement: More explicit file paths displayed (thx @danielcompton)
- Support for Webstorm 8 (via @webpro)
- Support for dig (via @glaszig)
- Support for Copy sync engine (via @exiva)
- Improved bash support (via @pkyeck)
- Improved Python 3 support (via @dannluciano)
- Added support for VLC (via @kiliankoe)
- Added doc, ftdetect, ftplugin, indent, syntax directories to vim config
  (via @feigaochn)
- Added support of AppCode 3 (via @turygo and @dsiu)
- Feature: Display error messages in red (via @Timidger)

## Mackup 0.7.4

- Better Python packaging, deleted the half-baked binary
- Adding support for ngrok .ngrok (via @yonkeltron)
- Added support for JSHints .jshintrc
- Improved support for Slate (via @bradcerasani)
- Added support for nvpy - a Linux client for SimpleNote (via @hiyer)
- Atom now only syncs essential files, excluding compiled and cache folders
  (via @lmartins)
- Support for Artistic Style (via @feigaochn)
- Support for Tig (via @damiankloip)
- Added bundle directory to vim config (via @alanlamielle)
- Support for Prezto (via @ponceleao)
- Added support for PHPStorm 7 & 8 (via @singles)
- Added support for aria2c (via @singles)
- Added support for Magic Launch (via @ryanburnett)
- Added support for Hazel (via @ryanburnett)
- Added support for Soulver (via @ryanburnett)
- Support for newsbeuter (via @ToostInc)
- Improved support for Stata (via @kfinlay)
- Improved Messages support (via @vitorgalvao)
- Support for Seil and moved PCKeyboardHack there (via @kfinlay)
- Improved support for curl (via @nkcfan)
- Improved support for fish (via @nanoxd)
- Improved support for BibDesk (via @kfinlay)
- Support for Karabiner (via @kfinlay)
- Latex config for TextMate (via @kfinlay)
- Support for Cartographica (via @kfinlay)
- Support for Go2Shell (via @kfinlay)
- Improved support for ExpanDrive (via @kfinlay)
- Added support for Tower 2 (via @mAAdhaTTah)
- Improved support for Textual (via @oalders)

## Mackup 0.7.3

- Support for Liftoff (via @Lumde)
- Support for Sublime Text 3 in Linux (via @hiyer)
- Support for Charles (via @raylillywhite)
- Support for Keybase
- Support for MySQL (via @fayland)
- Support for Wget (via @fayland)
- Improved support for Divvy (via @oalders)
- Support for SBT (via @laughedelic)
- Imroved support for nvALT (via @aristidesfl)
- Support for Perl related configuration (via @fayland)
- Support for AusKey (via @antulik)

## Mackup 0.7.2

- Support for Atom (via @damiankloip)
- Support for RubyMine 6 (via @damiankloip)
- Support for SBCL (via @yonkeltron)
- Support for asciinema (via @yonkeltron)
- Support for AWS CLI (via @yonkeltron)
- Limit .vim folder backup for better linux support (via @Imperiopolis)
- Add a missing OmniFocus preferences file (via @sbleon)
- Support for Phoenix (via @vitorgalvao)
- Print out the moved files on uninstall

## Mackup 0.7.1

- Improved the configuration loader engine
- Added support for Processing (via @vitorgalvao)
- Improved support for launchbar and fish (via @aristidesfl)
- Support for R (via @yonkeltron)
- Error out when an absolute filepath is used in a application config

## Mackup 0.7

- Added support for Google Drive to store your files
- Added support for any directory to store your files
- Ability to customize the Mackup directory name
- Improved the test coverage

## Mackup 0.6.1

- Added support for Livestreamer (via @vitorgalvao)
- Added support for Brackets (via @vitorgalvao)
- Added a list mode to list supported apps
- Improved the help message
- Prevent Mackup to be run as a superuser
- Code cleanup

## Mackup 0.6

- Added support for custom applications
- Fixed pip support (via @lachlancooper)
- Added XChat support (via @scottydelta)
- Removing Ember support, it does not like file links
- Homebrew fixes
- Doc updates

## Mackup 0.5.9

- Added support for rTorrent (via @mgalkiewicz)
- Added support for Dolphin (via @lachlancooper)
- Improved Janus support for Vim
- Do not sync Dash Docsets anymore
- Added support for Lightroom 5 (via @Darep)
- Added support for Adobe Camera Raw (via @Darep)
- Refactored the code to prepare future modularization

## Mackup 0.5.8

- Extend Little Snitch with latest user config file (via @stechico)
- Added support to Hands Off! (via @stechico)
- Fixed GnuPG support

## Mackup 0.5.7

- Only sync the config for Bundler
- Don't sync Apple Messages attachments
- Added support for Default Folder X (via @Cottser)
- Added support for Path Finder (via @Cottser)

## Mackup 0.5.6

- Added support for LittleSnitch (via @stechio)
- Added support for OmniGraffle (via @stecico)
- Added support for SABnzbd (via @stechico)
- Added support for Skitch (via @stechico)
- Added support for FontExplorer X (via @stechico)
- Improved Transmission support (via @stechico)
- Added support for Lightroom 2, 3 and 4 (via @stechico)
- Fix Bundler’s synced dir (via @atipugin)

## Mackup 0.5.5

- Added support for Enjoyable (via @vitorgalvao)
- Added support for Deal Alert (via @vitorgalvao)
- Added support for MagicPrefs (via @vitorgalvao)
- Added support for LaunchBar (via @Cottser)
- Added support for XLD (via @vitorgalvao)
- Added support for Gmail Notifr (via @lachlancooper)
- Added support for Awareness (via @lachlancooper)
- Added support for Chicken (via @lachlancooper)
- Added support for Hexels (via @lachlancooper)
- Added support for Clementine (via @lachlancooper)
- Add support for mpd and ncmpcpp (via @zmrow)
- Improved Sublime 3 support (via @laupiFrpar)
- Added FileZilla support (via @kidh0)
- Added support for Light Table (via @vitorgalvao)

## Mackup 0.5.4

- Added support for Arara and Aspell (via @twsh)
- Removed support of OS X Services, as it does not support links
- Added support for i2cssh and iTunes Applescripts (via @jannae)
- Make slogan consistent throughout (via @Cottser)
- Added tests to cover file copying and linking (via @Cottser)
- Better Apple Messages support (via @vitorgalvao)
- Added support for Keka (via @vitorgalvao)
- Added support for Feeds (via @vitorgalvao)
- Added support for Textual (via @vitorgalvao)

## Mackup 0.5.3

- Added support for Divvy (via @saulshanabrook)
- Added support for Apple Messages (via @pzbyszynski)
- Added support for Skype (via @pzbyszynski)
- Added support for SuperDuper! (via @pzbyszynski)
- Added support for ForkLift 2 (via @pzbyszynski)
- Added support for Ember (via @pzbyszynski)
- Added support for Dash and Cyberduck (via @suprememoocow)
- Added support for Mou (via @jannae)
- Added support for PokerStars (via @vitorgalvao)

## Mackup 0.5.2

- Added support for Tower (via @MichaelRBond)
- Added support for Colloquy (via @MichaelRBond)
- Added support for Twitterrific (via @MichaelRBond)
- Mackup path in dropbox is now configurable via constant (via @MichaelRBond)
- Added support for Spectacle (via @vincecima)

## Mackup 0.5.1

- Added support for exercism (via @mwarkentin)
- Added support for Skim
- Added support for Scenario
- Added support for Ack (via @adamlogic)
- Added support for Stata and SelfControl (via @kfinlay)
- Added support for LaTeXiT (via @twsh)
- Do not link ~/Library/* files on GNU/Linux, should fix #104

## Mackup 0.5

- Added GNU/Linux support (via @flexiondotorg)
- Added the ability to explicitly list the list of applications to sync (thx
  @zuhao)
- Added support for Shuttle, the heroku-accounts plugin for Heroku, bundler,
  pry and awesome-print for Ruby (via @yabawock)
- Added support for Bash it (via @Tam-Lin)

## Mackup 0.4.4

- Conflict folder sync fix (via @ediventurin)
- Added support for PIP (via @dhellmann)
- Added support for FTP's .netrc, Chef, Pear (via @yabawock)
- Added support for Irssi (via @louisrli)
- Added support for Htop and Janus (via @walkertraylor)
- Added support for Transmit (via @dustinmm80)
- Improved Vim support (via @yabawock)

## Mackup 0.4.3

- Added support for nvALT (via @stenehall)
- Added support for Adobe Lightroom, OS X Scripts Services and Quicklook (thx
  @Tam-Lin)
- Added support for Bartender, Caffeine, CloudApp, Droplr, Fantastical, Moom,
  OmniFocus, Pastebot, PopClip, Slogger (via @ediventurin)
- Added support for ClipMenu, MenuMeters, PhpStorm 6, RubyMine 5, Spotify
  (via @hakubo)
- Added support for Concentrate (via @raylillywhite)
- Added support for BibDesk (via @twsh)

## Mackup 0.4.2

- Made a method to check if a process is running (not yet)
- Added support for XCode (via @adeca)
- Added support for CoRD, Spark, f.lux, BetterTouchTool, BetterSnapTool and
  Coda 2 (via @TimCorcoran)
- Added support for Mailplane and Gitbox (via @THEY)

## Mackup 0.4.1

- Hotfix: Checking that a process is runnin is not working everywhere

## Mackup 0.4

- Fixed support for locked files e.g. SourceTree (via @dbingham)
- Added support for Nano (via @stechico)
- Added support for SHSH Blobs (via @stechico)
- Added support for Teamocil and Tmuxinator (via @djquan)
- Added support for Viscosity and Transmission (via @ovrtn)
- Fixed support for Sublime Text (via @nZac)
- Added a config file to not sync some user defined applications (via @nZac)

## Mackup 0.3.2

- Added support for iTerm2 (via @joshbrown)
- Added support for SourceTree (via @stechico)
- Added support for OS X's ColorSync profiles (via @stechico)
- Added support of AppCode 2 (via @MarcoSero)
- Added support of IntelliJIdea 12 (via @MarcoSero)
- Added support of RubyMine 4 (via @MarcoSero)
- Fixed a typo (via @dhellmann)
- Added support for Screen (via @dhellmann)
- Added support for PyPI (via @dhellmann)
- Added support for ExpanDrive (via @dhellmann)
- Added support for Git Hooks (via @dhellmann)

## Mackup 0.3.1

- Added support for Slate (via @stechico)
- Added support for Adium (via @stechico)
- Improved support for Mercurial (via @stechico)
- Added support for Sublime Text 3 (via @laupiFrpar)
- Added support for MPV (via @Nyx0uf)
- Added support for Ventrilo (via @stechico)
- Added support for TextMate (via @hkaju)
- Added support for Tmux, SizeUp, Quicksilver, Witch, ControlPlane, GeekTool,
  Keymo, KeyRemap4MacBook, MercuryMover, PCKeyboardHack (via @orenshk)
- Made the help screen more readable (too many supported apps)

## Mackup 0.3

- Added an uninstall mode to revert a system to its pre-Mackup state
- Added support for Byobu (via @drye)
- Added support for Fish (via @saulshanabrook)
- Improved the Vim support

## Mackup 0.2

- Added support for Emacs and XEmacs
- Added support for Zsh
- Added support for LimeChat
- Added support for Subversion (via @adamme)
- Added support for Oh My Zsh (via @adamme)
- Added support for Ruby and Rails (via @atipugin)
- Added support for Pow (via @atipugin)
- Added support for Ruby Version (via @adamstac)
- Added support for Pentadactyl (via @alanning)
- Added support for Vimperator (via @alanning)
- Improved Git support (via @atipugin)
- Improved Bash support (via @adamme)
- Doc updates

## Mackup 0.1

- Initial release<|MERGE_RESOLUTION|>--- conflicted
+++ resolved
@@ -15,7 +15,6 @@
 - Add support for Ctags (via @joshmedeski)
 - Add support for KeepingYouAwake (via @zharmany)
 - Add support for Terminal (via @ryanjbonnell)
-<<<<<<< HEAD
 - Add support for Sketch (via @enkia)
 - Added additional Navicat products to existing support (via @drbyte)
 - Add support for Visual Studio Code - Insiders (via @dannyamey)
@@ -29,9 +28,7 @@
 - Add support for Nethack (via @icopp)
 - Add support for Factorio (via @icopp)
 - Add support for Environmental Station Alpha (via @icopp)
-=======
 - Add support for Forge (via @icopp)
->>>>>>> c9c5f0b6
 
 ## Mackup 0.8.14
 
